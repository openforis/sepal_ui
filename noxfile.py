--- conflicted
+++ resolved
@@ -40,11 +40,7 @@
     """Build the documentation."""
     session.install(".[doc]")
     session.run("rm", "-rf", "docs/source/modules", external=True)
-<<<<<<< HEAD
-    session.run("rm", "-rf", "docs/build/", external=True)
-=======
     session.run("rm", "-rf", "docs/build/html", external=True)
->>>>>>> a510c992
     session.run(
         "sphinx-apidoc",
         "--templatedir=docs/source/_templates/apidoc",
@@ -65,25 +61,6 @@
     session.run("python", "tests/check_warnings.py")
 
 
-<<<<<<< HEAD
-=======
-@nox.session(name="docs-live", reuse_venv=False)
-def docs_live(session):
-    """Build a live-updating documentation."""
-    session.install(".[doc]")
-    session.run(
-        "sphinx-apidoc",
-        "--force",
-        "--module-first",
-        "--templatedir=docs/source/_templates/apidoc",
-        "-o",
-        "docs/source/modules",
-        "./sepal_ui",
-    )
-    session.run("sphinx-autobuild", "-b", "html", "docs/source", "docs/build/html")
-
-
->>>>>>> a510c992
 @nox.session(name="mypy", reuse_venv=True)
 def mypy(session):
     """Run a mypy check of the lib."""
