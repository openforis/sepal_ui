"""Extend functionalities of the ipyleaflet layer control."""

import json
from types import SimpleNamespace
from typing import Optional

import ipyvuetify as v
from ipyleaflet import GeoJSON, Map, TileLayer
from ipywidgets import link

from sepal_ui import sepalwidgets as sw
from sepal_ui.frontend import styles as ss
from sepal_ui.mapping.menu_control import MenuControl
from sepal_ui.message import ms


class HeaderRow(sw.Html):
    def __init__(self, title: str) -> None:
        """Html Row element including a single title of 3 colspan.

        Specifically designed to work in the layer_control table

        Args:
            title: the line value
        """
        attr = {"colspan": 3}
        head = sw.Html(tag="th", attributes=attr, children=title)
        super().__init__(tag="tr", class_="v-no-hover", children=[head])


class BaseRow(sw.Html):

    w_radio: Optional[sw.SimpleCheckbox] = None
    "the radio to hide/show the layer"

    def __init__(self, layer: TileLayer) -> None:
        """Html row element to describe a base layer.

        This Html element include all the controls to manipulate the basemap displayed in the map
        - a checkbox to show/hide (it will behave like a radio)

        Args:
            layer: the layer associated to the row
        """
        # create the checkbox, by default layer are visible
        self.w_radio = sw.Radio(small=True, value=layer.name)
        kwargs = {"style": "width: 10%;", "tag": "td"}
        radio_cell = sw.Html(children=[self.w_radio], **kwargs)

        # create the label
        kwargs = {"style_": "width: 40%;", "tag": "td"}
        label_cell = sw.Html(children=[layer.name], **kwargs)

        # create an empty row to align on
        kwargs = {"style_": "width: 50%;", "tag": "td"}
        empty_cell = sw.Html(children=[""], **kwargs)

        # build a html tr from it
        super().__init__(tag="tr", children=[label_cell, empty_cell, radio_cell])

        # add js behavior
        link((layer, "visible"), (self.w_radio, "active"))


class LayerRow(sw.Html):

    w_checkbox: Optional[sw.SimpleCheckbox] = None
    "the ckeckbox to hide/show the layer"

    w_slider: Optional[sw.SimpleSlider] = None
    "the slider linked to the opacity of the layer"

    def __init__(self, layer: TileLayer) -> None:
        """Html row element to describe a normal layer.

        This Html element include all the controls to manipulate the layer displayed in the map
        - a checkbox to show/hide
        - a slider to change alpha channel

        Args:
            layer: the layer associated to the row
        """
        # create the checkbox, by default layer are visible
        self.w_checkbox = sw.SimpleCheckbox(
            v_model=True, small=True, label=layer.name, color="primary"
        )
        kwargs = {"style": "width: 10%;", "tag": "td"}
        checkbox_cell = sw.Html(children=[self.w_checkbox], **kwargs)

        # create the label
        kwargs = {"style_": "width: 40%;", "tag": "td"}
        label_cell = sw.Html(children=[layer.name], **kwargs)

        # create the slider
        self.w_slider = sw.SimpleSlider(v_model=1, max=1, step=0.01, small=True)
        kwargs = {"style_": "width: 50%;", "tag": "td"}
        slider_cell = sw.Html(children=[self.w_slider], **kwargs)

        # build a html tr from it
        super().__init__(tag="tr", children=[label_cell, slider_cell, checkbox_cell])

        # add js behavior
        self.w_checkbox.observe(self._toggle_slider, "v_model")
        link((layer, "opacity"), (self.w_slider, "v_model"))
        link((layer, "visible"), (self.w_checkbox, "v_model"))

    def _toggle_slider(self, *args) -> None:
        """Toggle the modification of the slider."""
        self.w_slider.disabled = not self.w_checkbox.v_model

        return


class VectorRow(sw.Html):

    w_checkbox: Optional[sw.SimpleCheckbox] = None
    "the ckeckbox to hide/show the layer"

    def __init__(self, layer: TileLayer) -> None:
        """Html row element to describe a vector layer.

        This Html element include all the controls to manipulate the layer displayed in the map
        - a checkbox to show/hide
        Vector are always placed on top of the map

        Args:
            layer: the vector layer associated to the row
        """
        # create the checkbox, by default layer are visible
        self.w_checkbox = sw.SimpleCheckbox(
            v_model=True, small=True, label=layer.name, color="primary"
        )
        kwargs = {"style": "width: 10%;", "tag": "td"}
        checkbox_cell = sw.Html(children=[self.w_checkbox], **kwargs)

        # create the label
        kwargs = {"style_": "width: 40%;", "tag": "td"}
        label_cell = sw.Html(children=[layer.name], **kwargs)

        # create the slider
        kwargs = {"style_": "width: 50%;", "tag": "td"}
        empty_cell = sw.Html(children=[""], **kwargs)

        # build a html tr from it
        super().__init__(tag="tr", children=[label_cell, empty_cell, checkbox_cell])

        # add js behavior
        link((layer, "visible"), (self.w_checkbox, "v_model"))


class LayersControl(MenuControl):

    m: Optional[Map] = None
    "the map controlled by the layercontrol"

    group: Optional[sw.RadioGroup] = None
    "As radio button cannot behave individually we add an extra GroupRadio to wrap the table"

    def __init__(self, m: Map, **kwargs) -> None:
        """Richer layerControl to add some controls over the lyers displayed on the map.

        Each layer is associated to a line where the user can adapt the alpha channel or even hide it completely

        Args:
            m: the map to display the layers
            kwargs: optional extra parameters for the ipyleaflet.WidgetControl
        """
        # save the map
        self.m = m

        # create a loading to place it on top of the card. It will always be visible
        # even when the card is scrolled
        p_style = json.loads((ss.JSON_DIR / "progress_bar.json").read_text())
        self.w_loading = sw.ProgressLinear(
            indeterminate=False,
            background_color="menu",
            color=p_style["color"][v.theme.dark],
        )
        self.tile = sw.Tile("nested", "")

        # set the kwargs parameters
        kwargs.setdefault("position", "topright")
        super().__init__(
<<<<<<< HEAD
            icon_content="fa-solid fa-layer-group",
            card_content=self.tile,
            m=m,
            **kwargs,
=======
            icon_content="fa-solid fa-layer-group", card_content=self.tile, m=m, **kwargs
>>>>>>> 9cb21d31
        )

        # customize the menu to make it look more like a layercontrol
        self.menu.open_on_hover = True
        self.menu.close_delay = 200

        # set the height according to the content
        self.set_size(min_height=None, max_height=None)

        # update the table at instance creation
        self.update_table({})

        # add js behavior
        self.m.observe(self.update_table, "layers")

    def update_table(self, change: dict) -> None:
        """Update the table content."""
        # create the vector line
        vectors = [lyr for lyr in reversed(self.m.layers) if isinstance(lyr, GeoJSON)]
        vector_rows = []
        if len(vectors) > 0:
            head = [HeaderRow(ms.layer_control.vector.header)]
            rows = [VectorRow(lyr) for lyr in vectors]
            vector_rows = head + rows

        # create a table of layerLine
        layers = [
            lyr
            for lyr in reversed(self.m.layers)
            if lyr.base is False and isinstance(lyr, TileLayer)
        ]
        layer_rows = []
        if len(layers) > 0:
            head = [HeaderRow(ms.layer_control.layer.header)]
            rows = [LayerRow(lyr) for lyr in layers]
            layer_rows = head + rows

        # create another table of basemapLine it should always be a basemap
        # the error raised if you delete the last one is a feature
        bases = [lyr for lyr in self.m.layers if lyr.base is True]
        base_rows = []
        current = next((lyr for lyr in bases if lyr.visible is True), SimpleNamespace(name=None))
        if len(bases) > 0:
            head = [HeaderRow(ms.layer_control.basemap.header)]
            empy_cell = sw.Html(tag="td", children=[" "], attributes={"colspan": 3})
            empty_row = sw.Html(tag="tr", class_="v-no-hever", children=[empy_cell])
            rows = [BaseRow(lyr) for lyr in bases] + [empty_row]
            base_rows = head + rows

        # create a table from these rows and wrap it in the radioGroup
        tbody = sw.Html(tag="tbody", children=vector_rows + layer_rows + base_rows)
        table = sw.SimpleTable(children=[tbody], dense=True, class_="v-no-border")
        self.group = sw.RadioGroup(v_model=current.name, children=[table])

        # set the table as children of the widget
        self.tile.children = [self.group]

        return<|MERGE_RESOLUTION|>--- conflicted
+++ resolved
@@ -181,14 +181,7 @@
         # set the kwargs parameters
         kwargs.setdefault("position", "topright")
         super().__init__(
-<<<<<<< HEAD
-            icon_content="fa-solid fa-layer-group",
-            card_content=self.tile,
-            m=m,
-            **kwargs,
-=======
             icon_content="fa-solid fa-layer-group", card_content=self.tile, m=m, **kwargs
->>>>>>> 9cb21d31
         )
 
         # customize the menu to make it look more like a layercontrol
