from .aoi_control import *
from .draw_control import *
from .fullscreen_control import *
from .layer import *
from .map_btn import *
<<<<<<< HEAD
from .layer_state_control import *
from .aoi_control import *
=======
from .sepal_map import *
from .value_inspector import *
>>>>>>> 4554f35d
<|MERGE_RESOLUTION|>--- conflicted
+++ resolved
@@ -2,11 +2,7 @@
 from .draw_control import *
 from .fullscreen_control import *
 from .layer import *
+from .layer_state_control import *
 from .map_btn import *
-<<<<<<< HEAD
-from .layer_state_control import *
-from .aoi_control import *
-=======
 from .sepal_map import *
-from .value_inspector import *
->>>>>>> 4554f35d
+from .value_inspector import *