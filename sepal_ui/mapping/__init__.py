--- conflicted
+++ resolved
@@ -4,8 +4,5 @@
 from .value_inspector import *
 from .layer import *
 from .map_btn import *
-<<<<<<< HEAD
 from .layer_state_control import *
-=======
-from .aoi_control import *
->>>>>>> bafcbf45
+from .aoi_control import *