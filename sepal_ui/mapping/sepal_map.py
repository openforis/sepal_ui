# knwon bug of rasterio
import os

if "GDAL_DATA" in list(os.environ.keys()):
    del os.environ["GDAL_DATA"]
if "PROJ_LIB" in list(os.environ.keys()):
    del os.environ["PROJ_LIB"]

import math
import random
<<<<<<< HEAD
import json
=======
import string
import warnings
from distutils.util import strtobool
from pathlib import Path
>>>>>>> 7710c4ab

import ee
import ipyleaflet as ipl
import ipyvuetify as v
import ipywidgets as widgets
import matplotlib.pyplot as plt
import numpy as np
import rioxarray
import xarray_leaflet  # noqa: F401
from deprecated.sphinx import deprecated
from haversine import haversine
from matplotlib import colorbar
from matplotlib import colors as mpc
from rasterio.crs import CRS

<<<<<<< HEAD
from sepal_ui import color
from sepal_ui.frontend import styles as ss
from sepal_ui.scripts import utils as su
from sepal_ui.scripts.warning import SepalWarning
from sepal_ui.message import ms
=======
import sepal_ui.frontend.styles as styles
from sepal_ui.mapping.basemaps import basemap_tiles
>>>>>>> 7710c4ab
from sepal_ui.mapping.draw_control import DrawControl
from sepal_ui.mapping.layer import EELayer
from sepal_ui.mapping.layer_state_control import LayerStateControl
from sepal_ui.mapping.value_inspector import ValueInspector
from sepal_ui.message import ms
from sepal_ui.scripts import utils as su
from sepal_ui.scripts.warning import SepalWarning

__all__ = ["SepalMap"]


class SepalMap(ipl.Map):
    """
    The SepalMap class inherits from ipyleaflet.Map. It can thus be initialized with all
    its parameter.
    The map will fall back to CartoDB.DarkMatter map that well fits with the rest of
    the sepal_ui layout.
    Numerous methods have been added in the class to help you deal with your workflow
    implementation.
    It can natively display raster from .tif files and files and ee objects using methods
    that have the same signature as the GEE JavaScripts console.

    Args:
        basemaps ['str']: the basemaps used as background in the map. If multiple selection, they will be displayed as layers.
        dc (bool, optional): wether or not the drawing control should be displayed. default to false
        vinspector (bool, optional): Add value inspector to map, useful to inspect pixel values. default to false
        gee (bool, optional): wether or not to use the ee binding. If False none of the earthengine display fonctionalities can be used. default to True
        statebar (bool): wether or not to display the Statebar in the map
        kwargs (optional): any parameter from a ipyleaflet.Map. if set, 'ee_initialize' will be overwritten.
    """

    # ##########################################################################
    # ###                              Map parameters                        ###
    # ##########################################################################

    ee = True
    "bool: either the map will use ee binding or not"

    v_inspector = None
    "mapping.ValueInspector: the value inspector of the map"

    dc = None
    "ipyleaflet.DrawingControl: the drawing control of the map"

    _id = None
    "str: a unique 6 letters str to identify the map in the DOM"

    state = None
    "sw.StateBar: the statebar to inform the user about tile loading"

    def __init__(
        self,
        basemaps=[],
        dc=False,
        vinspector=False,
        gee=True,
        statebar=False,
        **kwargs,
    ):

        # set the default parameters
        kwargs["center"] = kwargs.pop("center", [0, 0])
        kwargs["zoom"] = kwargs.pop("zoom", 2)
        kwargs["basemap"] = {}
        kwargs["zoom_control"] = False
        kwargs["attribution_control"] = False
        kwargs["scroll_wheel_zoom"] = True
        kwargs["world_copy_jump"] = kwargs.pop("world_copy_jump", True)

        # Init the map
        super().__init__(**kwargs)

        # init ee
        self.ee = gee
        not gee or su.init_ee()

        # add the basemaps
        self.clear_layers()
        default_basemap = (
            "CartoDB.DarkMatter" if v.theme.dark is True else "CartoDB.Positron"
        )
        basemaps = basemaps or [default_basemap]
        [self.add_basemap(basemap) for basemap in set(basemaps)]

        # add the base controls
        self.add_control(ipl.ZoomControl(position="topright"))
        self.add_control(ipl.LayersControl(position="topright"))
        self.add_control(ipl.AttributionControl(position="bottomleft", prefix="SEPAL"))
        self.add_control(ipl.ScaleControl(position="bottomleft", imperial=False))

        # specific drawing control
        self.dc = DrawControl(self)
        not dc or self.add_control(self.dc)

        # specific v_inspector
        self.v_inspector = ValueInspector(self)
        not vinspector or self.add_control(self.v_inspector)

        # specific statebar
        self.state = LayerStateControl(self)
        not statebar or self.add_control(self.state)

        # create a proxy ID to the element
        # this id should be unique and will be used by mutators to identify this map
        self._id = "".join(random.choice(string.ascii_lowercase) for i in range(6))
        self.add_class(self._id)

    @deprecated(version="2.8.0", reason="the local_layer stored list has been dropped")
    def _remove_local_raster(self, local_layer):
        """
        Remove local layer from memory.

        .. danger::

            Does nothing now.

        Args:
            local_layer (str | ipyleaflet.TileLayer): The local layer to remove or its name

        Return:
            self
        """

        return self

    @deprecated(version="2.8.0", reason="use remove_layer(-1) instead")
    def remove_last_layer(self, local=False):
        """
        Remove last added layer from Map

        Args:
            local (boolean): Specify True to only remove local last layers, otherwise will remove every last layer.

        Return:
            self
        """
        self.remove_layer(-1)

        return self

    def set_center(self, lon, lat, zoom=None):
        """
        Centers the map view at a given coordinates with the given zoom level.

        Args:
            lon (float): The longitude of the center, in degrees.
            lat	(float): The latitude of the center, in degrees.
            zoom (int|optional): The zoom level, from 1 to 24. Defaults to None.
        """

        self.center = [lat, lon]
        self.zoom = self.zoom if zoom is None else zoom

        return

    @su.need_ee
    def zoom_ee_object(self, item, zoom_out=1):
        """
        Get the proper zoom to the given ee geometry.

        Args:
            item (ee.ComputedObject): the geometry to zoom on
            zoom_out (int) (optional): Zoom out the bounding zoom

        Return:
            self
        """

        # type check the given object
        ee_geometry = item if isinstance(item, ee.Geometry) else item.geometry()

        # extract bounds from ee_object
        coords = ee_geometry.bounds().coordinates().get(0).getInfo()

        # zoom on these bounds
        return self.zoom_bounds((*coords[0], *coords[2]), zoom_out)

    def zoom_raster(self, layer, zoom_out=1):
        """
        Adapt the zoom to the given LocalLayer. The localLayer need to come from the add_raster method to embed the image name

        Args:
            layer (LocalTileLayer): the localTile layer to zoom on. it needs to embed the "raster" member
            zoom_out (int) (optional): Zoom out the bounding zoom

        Return:
            self
        """

        da = rioxarray.open_rasterio(layer.raster, masked=True)

        # unproject if necessary
        epsg_4326 = "EPSG:4326"
        if da.rio.crs != CRS.from_string(epsg_4326):
            da = da.rio.reproject(epsg_4326)

        return self.zoom_bounds(da.rio.bounds(), zoom_out)

    def zoom_bounds(self, bounds, zoom_out=1):
        """
        Adapt the zoom to the given bounds. and center the image.

        Args:
            bounds ([coordinates]): coordinates corners as minx, miny, maxx, maxy in EPSG:4326
            zoom_out (int) (optional): Zoom out the bounding zoom

        Return:
            self
        """

        minx, miny, maxx, maxy = bounds

        # Center map to the centroid of the layer(s)
        self.center = [(maxy - miny) / 2 + miny, (maxx - minx) / 2 + minx]

        # create the tuples for each corner in (lat/lng) convention
        tl, br, bl, tr = (maxy, minx), (miny, maxx), (miny, minx), (maxy, maxx)

        # find zoom level to display the biggest diagonal (in km)
        lg, zoom = 40075, 1  # number of displayed km at zoom 1
        maxsize = max(haversine(tl, br), haversine(bl, tr))
        while lg > maxsize:
            (zoom, lg) = (zoom + 1, lg / 2)

        zoom_out = (zoom - 1) if zoom_out > zoom else zoom_out

        self.zoom = zoom - zoom_out

        return self

    def add_raster(
        self,
        image,
        bands=None,
        layer_name="Layer_" + su.random_string(),
        colormap=plt.cm.inferno,
        x_dim="x",
        y_dim="y",
        opacity=1.0,
        fit_bounds=True,
        get_base_url=lambda _: "https://sepal.io/api/sandbox/jupyter",
        colorbar_position=False,
    ):
        """
        Adds a local raster dataset to the map.

        Args:
            image (str | pathlib.Path): The image file path.
            bands (int or list, optional): The image bands to use. It can be either a number (e.g., 1) or a list (e.g., [3, 2, 1]). Defaults to None.
            layer_name (str, optional): The layer name to use for the raster. Defaults to None. If a layer is already using this name 3 random letter will be added
            colormap (str, optional): The name of the colormap to use for the raster, such as 'gray' and 'terrain'. More can be found at https://matplotlib.org/3.1.0/tutorials/colors/colormaps.html. Defaults to None.
            x_dim (str, optional): The x dimension. Defaults to 'x'.
            y_dim (str, optional): The y dimension. Defaults to 'y'.
            opacity (float, optional): the opacity of the layer, default 1.0.
            fit_bounds (bool, optional): Wether or not we should fit the map to the image bounds. Default to True.
            get_base_url (callable, optional): A function taking the window URL and returning the base URL to use. It's design to work in the SEPAL environment, you only need to change it if you want to work outside of our platform. See xarray-leaflet lib for more details.
            colorbar_position (str, optional): The position of the colorbar. By default set to False to remove it.

        Return:
            (LocalTileLayer) the local tile layer embeding the raster member (to be used with other tools of sepal-ui)
        """

        # force cast to Path
        image = Path(image)

        if not image.is_file():
            raise Exception(ms.mapping.no_image)

        # check inputs
        if layer_name in [layer.name for layer in self.layers]:
            layer_name = layer_name + su.random_string()

        if isinstance(colormap, str):
            colormap = plt.cm.get_cmap(name=colormap)

        da = rioxarray.open_rasterio(image, masked=True)

        # The dataset can be too big to hold in memory, so we will chunk it into smaller
        # pieces.
        # That will also improve performances as the generation of a tile can be done
        # in parallel using Dask.
        da = da.chunk((1000, 1000))

        # unproject if necessary
        epsg_4326 = "EPSG:4326"
        if da.rio.crs != CRS.from_string(epsg_4326):
            da = da.rio.reproject(epsg_4326)

        multi_band = False
        if len(da.band) > 1 and type(bands) != int:
            multi_band = True
            if not bands:
                bands = [3, 2, 1]
        elif len(da.band) == 1:
            bands = 1

        if multi_band:
            da = da.rio.write_nodata(0)
        else:
            da = da.rio.write_nodata(np.nan)
        da = da.sel(band=bands)

        kwargs = {
            "m": self,
            "x_dim": x_dim,
            "y_dim": y_dim,
            "fit_bounds": fit_bounds,
            "get_base_url": get_base_url,
            "colorbar_position": colorbar_position,
            "rgb_dim": "band" if multi_band else None,
            "colormap": None if multi_band else colormap,
        }

        # display the layer on the map
        layer = da.leaflet.plot(**kwargs)
        layer.name = layer_name
        layer.opacity = opacity if abs(opacity) <= 1.0 else 1.0

        # add the da to the layer as an extra member for the v_inspector
        layer.raster = str(image)

        return layer

    @deprecated(version="2.8.0", reason="use dc methods instead")
    def show_dc(self):
        """
        show the drawing control on the map
        """
        self.dc.show()
        return self

    @deprecated(version="2.8.0", reason="use dc methods instead")
    def hide_dc(self):
        """
        hide the drawing control of the map
        """
        self.dc.hide()
        return self

    def add_colorbar(
        self,
        colors,
        cmap="viridis",
        vmin=0,
        vmax=1.0,
        index=None,
        categorical=False,
        step=None,
        height="45px",
        transparent_bg=False,
        position="bottomright",
        layer_name=None,
        **kwargs,
    ):
        """Add a colorbar to the map.

        Args:
            colors (list, optional): The set of colors to be used for interpolation. Colors can be provided in the form: * tuples of RGBA ints between 0 and 255 (e.g: (255, 255, 0) or (255, 255, 0, 255)) * tuples of RGBA floats between 0. and 1. (e.g: (1.,1.,0.) or (1., 1., 0., 1.)) * HTML-like string (e.g: “#ffff00) * a color name or shortcut (e.g: “y” or “yellow”)
            cmap (str): a matplotlib colormap default to viridis
            vmin (int, optional): The minimal value for the colormap. Values lower than vmin will be bound directly to colors[0].. Defaults to 0.
            vmax (float, optional): The maximal value for the colormap. Values higher than vmax will be bound directly to colors[-1]. Defaults to 1.0.
            index (list, optional):The values corresponding to each color. It has to be sorted, and have the same length as colors. If None, a regular grid between vmin and vmax is created.. Defaults to None.
            categorical (bool, optional): Whether or not to create a categorical colormap. Defaults to False.
            step (int, optional): The step to split the LinearColormap into a StepColormap. Defaults to None.
            height (str, optional): The height of the colormap widget. Defaults to "45px".
            position (str, optional): The position for the colormap widget. Defaults to "bottomright".
            layer_name (str, optional): Layer name of the colorbar to be associated with. Defaults to None.
            kwargs (any): any other argument of the colorbar object from matplotlib
        """

        width, height = 6.0, 0.4
        alpha = 1

        if colors is not None:

            # transform colors in hex colors
            hexcodes = [su.to_colors(c) for c in colors]

            if categorical:
                cmap = mpc.ListedColormap(hexcodes)
                vals = np.linspace(vmin, vmax, cmap.N + 1)
                norm = mpc.BoundaryNorm(vals, cmap.N)

            else:
                cmap = mpc.LinearSegmentedColormap.from_list("custom", hexcodes, N=256)
                norm = mpc.Normalize(vmin=vmin, vmax=vmax)

        elif cmap is not None:

            cmap = plt.get_cmap(cmap)
            norm = mpc.Normalize(vmin=vmin, vmax=vmax)

        else:
            msg = '"cmap" keyword or "colors" key must be provided.'
            raise ValueError(msg)

        style = "dark_background" if v.theme.dark is True else "classic"

        with plt.style.context(style):
            fig, ax = plt.subplots(figsize=(width, height))
            cb = colorbar.ColorbarBase(
                ax,
                norm=norm,
                alpha=alpha,
                cmap=cmap,
                orientation="horizontal",
                **kwargs,
            )

            # cosmetic improvement
            cb.outline.set_visible(False)  # remove border of the color bar
            ax.tick_params(size=0)  # remove ticks
            fig.patch.set_alpha(0.0)  # remove bg of the fig
            ax.patch.set_alpha(0.0)  # remove bg of the ax

        not layer_name or cb.set_label(layer_name)

        output = widgets.Output()
        colormap_ctrl = ipl.WidgetControl(
            widget=output,
            position=position,
            transparent_bg=True,
        )
        with output:
            output.clear_output()
            plt.show()

        self.add_control(colormap_ctrl)

        return

    def add_ee_layer(
        self,
        ee_object,
        vis_params={},
        name=None,
        shown=True,
        opacity=1.0,
        viz_name=False,
    ):
        """
        Copy the addLayer method from geemap to read and guess the vizaulization
        parameters the same way as in SEPAL recipes.
        If the vizparams are empty and vizualization metadata exist, SepalMap will use
        them automatically.

        Args:
            ee_object (ee.Object): the ee OBject to draw on the map
            vis_params (dict, optional): the visualization parameters set as in GEE
            name (str, optional): the name of the layer
            shown (bool, optional): either to show the layer or not, default to true (it is bugged in ipyleaflet)
            opacity (float, optional): the opcity of the layer from 0 to 1, default to 1.
            viz_name (str, optional): the name of the vizaulization you want ot use. default to the first one if existing
        """

        # get the list of viz params
        viz = self.get_viz_params(ee_object)

        # get the requested vizparameters name
        # if non is set use the first one
        if not viz == {}:
            viz_name = viz_name or viz[next(iter(viz))]["name"]

        # apply it to vis_params
        if vis_params == {} and viz != {}:

            # find the viz params in the list
            try:
                vis_params = next(i for p, i in viz.items() if i["name"] == viz_name)
            except StopIteration:
                raise ValueError(
                    f"the provided viz_name ({viz_name}) cannot be found in the image metadata"
                )

            # invert the bands if needed
            inverted = vis_params.pop("inverted", None)
            if inverted is not None:

                # get the index of the bands that need to be inverted
                index_list = [i for i, v in enumerate(inverted) if v is True]

                # multiply everything by -1
                for i in index_list:
                    min_ = vis_params["min"][i]
                    max_ = vis_params["max"][i]
                    vis_params["min"][i] = max_
                    vis_params["max"][i] = min_

            # specific case of categorical images
            # Pad the palette when using non-consecutive values
            # instead of remapping or using sldStyle
            # to preserve the class values in the image, for inspection
            if vis_params["type"] == "categorical":

                colors = vis_params["palette"]
                values = vis_params["values"]
                min_ = min(values)
                max_ = max(values)

                # set up a black palette of correct length
                palette = ["#000000"] * (max_ - min_ + 1)

                # replace the values within the palette
                for i, val in enumerate(values):
                    palette[val - min_] = colors[i]

                # adapt the vizparams
                vis_params["palette"] = palette
                vis_params["min"] = min_
                vis_params["max"] = max_

            # specific case of hsv
            elif vis_params["type"] == "hsv":

                # set to_min to 0 and to_max to 1
                # in the original expression:
                # 'to_min + (v - from_min) * (to_max - to_min) / (from_max - from_min)'
                expression = (
                    "{band} = (b('{band}') - {from_min}) / ({from_max} - {from_min})"
                )

                # get the maxs and mins
                # removing them from the parameter
                mins = vis_params.pop("min")
                maxs = vis_params.pop("max")

                # create the rgb bands
                asset = ee_object
                for i, band in enumerate(vis_params["bands"]):

                    # adapt the expression
                    exp = expression.format(
                        from_min=mins[i], from_max=maxs[i], band=band
                    )
                    asset = asset.addBands(asset.expression(exp), [band], True)

                # set the arguments
                ee_object = asset.select(vis_params["bands"]).hsvToRgb()
                vis_params["bands"] = ["red", "green", "blue"]

        # create the layer based on these new values
        image = None

        if name is None:
            layer_count = len(self.layers)
            name = "Layer " + str(layer_count + 1)

        # check the type of the ee object and raise an error if it's not recognized
        if not isinstance(
            ee_object,
            (
                ee.Image,
                ee.ImageCollection,
                ee.FeatureCollection,
                ee.Feature,
                ee.Geometry,
            ),
        ):
            raise AttributeError(
                "\n\nThe image argument in 'addLayer' function must be an instance of "
                "one of ee.Image, ee.Geometry, ee.Feature or ee.FeatureCollection."
            )

        # force cast to featureCollection if needed
        if isinstance(
            ee_object,
            (
                ee.geometry.Geometry,
                ee.feature.Feature,
                ee.featurecollection.FeatureCollection,
            ),
        ):

            features = ee.FeatureCollection(ee_object)

            width = vis_params.pop("width", 2)
            color = vis_params.pop("color", "000000")

            const_image = ee.Image.constant(0.5)
            image_fill = features.style(fillColor=color).updateMask(const_image)
            image_outline = features.style(
                color=color, fillColor="00000000", width=width
            )

            image = image_fill.blend(image_outline)
            obj = features

        # use directly the ee object if Image
        elif isinstance(ee_object, ee.image.Image):
            image = obj = ee_object

        # use mosaicing if the ee_object is a ImageCollection
        elif isinstance(ee_object, ee.imagecollection.ImageCollection):
            image = obj = ee_object.mosaic()

        # create the colored image
        map_id_dict = ee.Image(image).getMapId(vis_params)
        tile_layer = EELayer(
            ee_object=obj,
            url=map_id_dict["tile_fetcher"].url_format,
            attribution="Google Earth Engine",
            name=name,
            opacity=opacity,
            visible=shown,
            max_zoom=24,
        )

        self.add_layer(tile_layer)

        return

    @staticmethod
    def get_basemap_list():
        """
        This function is intending for development use
        It give the list of all the available basemaps for SepalMap object
        Return:
            ([str]): the list of the basemap names
        """

        return [k for k in basemap_tiles.keys()]

    @staticmethod
    def get_viz_params(image):
        """
        Return the vizual parameters that are set in the metadata of the image

        Args:
            image (ee.Image): the image to analyse

        Return:
            (dict): the dictionnary of the find properties
        """

        # the constant prefix for SEPAL visualization parameters
        PREFIX = "visualization"

        # init the property list
        props = {}

        # check image type
        if not isinstance(image, ee.Image):
            return props

        # check that image have properties
        if "properties" not in image.getInfo():
            return props

        # build a raw prop list
        raw_prop_list = {
            p: val
            for p, val in image.getInfo()["properties"].items()
            if p.startswith(PREFIX)
        }

        # decompose each property by its number
        # and gather the properties in a sub dictionnary
        for p, val in raw_prop_list.items():

            # extract the number and create the sub-dict
            _, number, name = p.split("_")
            props[number] = props.pop(number, {})

            # modify the values according to prop key
            if isinstance(val, str):
                if name in ["bands", "palette", "labels"]:
                    val = val.split(",")
                elif name in ["max", "min", "values"]:
                    val = [float(i) for i in val.split(",")]
                elif name in ["inverted"]:
                    val = [bool(strtobool(i)) for i in val.split(",")]

            # set the value
            props[number][name] = val

        for i in props.keys():
            if "type" in props[i]:
                # categorical values need to be cast to int
                if props[i]["type"] == "categorical":
                    props[i]["values"] = [int(val) for val in props[i]["values"]]
            else:
                # if no "type" is provided guess it from the different parameters gathered
                if len(props[i]["bands"]) == 1:
                    props[i]["type"] = "continuous"
                elif len(props[i]["bands"]) == 3:
                    props[i]["type"] = "rgb"
                else:
                    warnings.warn(
                        "the embed viz properties are incomplete or badly set, "
                        "please review our documentation",
                        SepalWarning,
                    )
                    props = {}

        return props

    def remove_layer(self, key, base=False, none_ok=False):
        """
        Remove a layer based on a key. The key can be, a Layer object, the name of a
        layer or the index in the layer list

        Args:
            key (Layer, int, str): the key to find the layer to delete
            base (bool, optional): either the basemaps should be included in the search or not. default t false
            none_ok (bool, optional): if True the function will not raise error if no layer is found. Default to False
        """

        layer = self.find_layer(key, base, none_ok)

        # the error is catched in find_layer
        if layer is not None:
            super().remove_layer(layer)

        return

    def remove_all(self, base=False):
        """
        Remove all the layers from the maps.
        If base is set to True, the basemaps are removed as well

        Args:
            base (bool, optional): wether or not the basemaps should be removed, default to False
        """
        # filter out the basemaps if base == False
        layers = self.layers if base else [lyr for lyr in self.layers if not lyr.base]

        # remove them using the layer objects as keys
        [self.remove_layer(layer, base) for layer in layers]

        return

    def add_layer(self, layer, hover=False):
        """
        Add layer and use a default style for the GeoJSON inputs.
        Remove existing layer if already on the map.

        layer (ipyleaflet.Layer): any layer type from ipyleaflet
        hover (bool): whether to use the default hover style or not.
        """

        # remove existing layer before addition
        existing_layer = self.find_layer(layer.name, none_ok=True)
        not existing_layer or self.remove_layer(existing_layer)

        # apply default coloring for geoJson
        if isinstance(layer, ipl.GeoJSON):

            # define the default values
            default_style = json.loads((ss.JSON_DIR / "layer.json").read_text())
            default_style.update(color=color.primary)
            default_hover_style = json.loads(
                (ss.JSON_DIR / "layer_hover.json").read_text()
            )
            default_hover_style.update(color=color.primary)

            # apply the style depending on the parameters
            layer.style = layer.style or default_style
            hover_style = default_hover_style if hover else layer.hover_style
            layer.hover_style = layer.hover_style or hover_style

        super().add_layer(layer)

        return

    def add_basemap(self, basemap="HYBRID"):
        """
        Adds a basemap to the map.

        Args:
            basemap (str, optional): Can be one of string from basemaps. Defaults to 'HYBRID'.
        """
        if basemap not in basemap_tiles.keys():
            keys = "\n".join(basemap_tiles.keys())
            msg = f"Basemap can only be one of the following:\n{keys}"
            raise ValueError(msg)

        self.add_layer(basemap_tiles[basemap])

        return

    def get_scale(self):
        """
        Returns the approximate pixel scale of the current map view, in meters.
        Reference: https://blogs.bing.com/maps/2006/02/25/map-control-zoom-levels-gt-resolution

        Returns:
            (float): Map resolution in meters.
        """

        return 156543.04 * math.cos(0) / math.pow(2, self.zoom)

    def find_layer(self, key, base=False, none_ok=False):
        """
        Search a layer by name or index

        Args:
            key (Layer, str, int): the layer name, index or directly the layer
            base (bool, optional): either the basemaps should be included in the search or not. default to false
            none_ok (bool, optional): if True the function will not raise error if no layer is found. Default to False

        Return:
            (TileLLayerayer): the first layer using the same name or index else None
        """

        # filter the layers
        layers = self.layers if base else [lyr for lyr in self.layers if not lyr.base]

        if isinstance(key, str):
            layer = next((lyr for lyr in layers if lyr.name == key), None)
        elif isinstance(key, int):
            size = len(layers)
            layer = layers[key] if -size <= key < size else None
        elif isinstance(key, ipl.Layer):
            layer = next((lyr for lyr in layers if lyr == key), None)
        else:
            raise ValueError(f"key must be a int or a str, {type(key)} given")

        if layer is None and none_ok is False:
            raise ValueError(f"no layer corresponding to {key} on the map")

        return layer

    # ##########################################################################
    # ###                overwrite geemap calls                              ###
    # ##########################################################################

    setCenter = set_center
    centerObject = zoom_ee_object
    addLayer = add_ee_layer
    getScale = get_scale<|MERGE_RESOLUTION|>--- conflicted
+++ resolved
@@ -6,16 +6,13 @@
 if "PROJ_LIB" in list(os.environ.keys()):
     del os.environ["PROJ_LIB"]
 
+import json
 import math
 import random
-<<<<<<< HEAD
-import json
-=======
 import string
 import warnings
 from distutils.util import strtobool
 from pathlib import Path
->>>>>>> 7710c4ab
 
 import ee
 import ipyleaflet as ipl
@@ -31,16 +28,9 @@
 from matplotlib import colors as mpc
 from rasterio.crs import CRS
 
-<<<<<<< HEAD
 from sepal_ui import color
 from sepal_ui.frontend import styles as ss
-from sepal_ui.scripts import utils as su
-from sepal_ui.scripts.warning import SepalWarning
-from sepal_ui.message import ms
-=======
-import sepal_ui.frontend.styles as styles
 from sepal_ui.mapping.basemaps import basemap_tiles
->>>>>>> 7710c4ab
 from sepal_ui.mapping.draw_control import DrawControl
 from sepal_ui.mapping.layer import EELayer
 from sepal_ui.mapping.layer_state_control import LayerStateControl
