"""
The customized ``Map`` object.
"""

# knwon bug of rasterio
import os

if "GDAL_DATA" in list(os.environ.keys()):
    del os.environ["GDAL_DATA"]
if "PROJ_LIB" in list(os.environ.keys()):
    del os.environ["PROJ_LIB"]

import json
import math
import random
import string
import warnings
from distutils.util import strtobool
from pathlib import Path
from typing import List, Optional, Sequence, Union, cast

import ee
import ipyleaflet as ipl
import ipyvuetify as v
import ipywidgets as widgets
import matplotlib.pyplot as plt
import numpy as np
import rioxarray
from deprecated.sphinx import deprecated
from matplotlib import colorbar
from matplotlib import colors as mpc
from rasterio.crs import CRS
from typing_extensions import Self

from sepal_ui import color as scolors
from sepal_ui import sepalwidgets as sw
from sepal_ui.frontend import styles as ss
from sepal_ui.mapping.basemaps import basemap_tiles
from sepal_ui.mapping.draw_control import DrawControl
from sepal_ui.mapping.layer import EELayer
from sepal_ui.mapping.layer_state_control import LayerStateControl
from sepal_ui.mapping.layers_control import LayersControl
from sepal_ui.mapping.legend_control import LegendControl
from sepal_ui.mapping.value_inspector import ValueInspector
from sepal_ui.mapping.zoom_control import ZoomControl
from sepal_ui.message import ms
from sepal_ui.scripts import decorator as sd
from sepal_ui.scripts import utils as su
from sepal_ui.scripts.warning import SepalWarning

__all__ = ["SepalMap"]


class SepalMap(ipl.Map):

    # ##########################################################################
    # ###                              Map parameters                        ###
    # ##########################################################################

    gee: bool = True
    "Either the map will use ee binding or not"

    v_inspector: Optional[ValueInspector] = None
    "The value inspector of the map"

    dc: Optional[DrawControl] = None
    "The drawing control of the map"

    _id: str = ""
    "A unique 6 letters str to identify the map in the DOM"

    state: Optional[sw.StateBar] = None
    "The statebar to inform the user about tile loading"

    def __init__(
        self,
        basemaps: List[str] = [],
        dc: bool = False,
        vinspector: bool = False,
        gee: bool = True,
        statebar: bool = False,
        **kwargs,
    ) -> None:
        """
        Custom Map object design to build application.

        The SepalMap class inherits from ipyleaflet.Map. It can thus be initialized with all its parameter.
        The map will fall back to CartoDB.DarkMatter map that well fits with the rest of the sepal_ui layout.
        Numerous methods have been added in the class to help you deal with your workflow implementation.
        It can natively display raster from .tif files and files and ee objects using methods
        that have the same signature as the GEE JavaScripts console.

        Args:
            basemaps: the basemaps used as background in the map. If multiple selection, they will be displayed as layers.
            dc: wether or not the drawing control should be displayed. default to false
            vinspector: Add value inspector to map, useful to inspect pixel values. default to false
            gee: wether or not to use the ee binding. If False none of the earthengine display fonctionalities can be used. default to True
            statebar: wether or not to display the Statebar in the map
            kwargs (optional): any parameter from a ipyleaflet.Map. if set, 'ee_initialize' will be overwritten.
        """
        # set the default parameters
        kwargs.setdefault("center", [0, 0])
        kwargs.setdefault("zoom", 2)
        kwargs["basemap"] = {}
        kwargs["zoom_control"] = False
        kwargs["attribution_control"] = False
        kwargs["scroll_wheel_zoom"] = True
        kwargs.setdefault("world_copy_jump", True)

        # Init the map
        super().__init__(**kwargs)

        # init ee
        self.gee = gee
        not gee or su.init_ee()

        # add the basemaps
        self.clear()
        default_basemap = (
            "CartoDB.DarkMatter" if v.theme.dark is True else "CartoDB.Positron"
        )
        basemaps = basemaps or [default_basemap]
        [self.add_basemap(basemap) for basemap in set(basemaps)]

        # set the visibility of all the basemaps to False but the first one
        [setattr(lyr, "visible", False) for lyr in self.layers]
        self.layers[0].visible = True

        # add the base controls
<<<<<<< HEAD
        self.add(ipl.ZoomControl(position="topright"))
        self.add(LayersControl(self, group=-1))
=======
        self.add(ZoomControl(self))
        self.add(ipl.LayersControl(position="topright"))
>>>>>>> 7e45a24f
        self.add(ipl.AttributionControl(position="bottomleft", prefix="SEPAL"))
        self.add(ipl.ScaleControl(position="bottomleft", imperial=False))

        # specific drawing control
        self.dc = DrawControl(self)
        not dc or self.add(self.dc)

        # specific v_inspector
        self.v_inspector = ValueInspector(self)
        not vinspector or self.add(self.v_inspector)

        # specific statebar
        self.state = LayerStateControl(self)
        not statebar or self.add(self.state)

        # create a proxy ID to the element
        # this id should be unique and will be used by mutators to identify this map
        self._id = "".join(random.choice(string.ascii_lowercase) for i in range(6))
        self.add_class(self._id)

    @deprecated(version="2.8.0", reason="the local_layer stored list has been dropped")
    def _remove_local_raster(self, local_layer: str) -> Self:
        """
        Remove local layer from memory.

        .. danger::

            Does nothing now.

        Args:
            local_layer (str | ipyleaflet.TileLayer): The local layer to remove or its name
        """
        return self

    @deprecated(version="2.8.0", reason="use remove_layer(-1) instead")
    def remove_last_layer(self, local: bool = False) -> Self:
        """
        Remove last added layer from Map.

        Args:
            local: Specify True to only remove local last layers, otherwise will remove every last layer.
        """
        self.remove_layer(-1)

        return self

    def set_center(self, lon: float, lat: float, zoom: int = -1) -> None:
        """
        Centers the map view at a given coordinates with the given zoom level.

        Args:
            lon: The longitude of the center, in degrees.
            lat: The latitude of the center, in degrees.
            zoom: The zoom level, from 1 to 24. Defaults to None.
        """
        self.center = [lat, lon]
        self.zoom = self.zoom if zoom == -1 else zoom

        return

    @sd.need_ee
    def zoom_ee_object(self, item: ee.ComputedObject, zoom_out: int = 1) -> Self:
        """
        Get the proper zoom to the given ee geometry.

        Args:
            item: the geometry to zoom on
            zoom_out: Zoom out the bounding zoom
        """
        # type check the given object
        ee_geometry = item if isinstance(item, ee.Geometry) else item.geometry()

        # extract bounds from ee_object
        coords = ee_geometry.bounds().coordinates().get(0).getInfo()

        # zoom on these bounds
        return self.zoom_bounds((*coords[0], *coords[2]), zoom_out)

    def zoom_raster(self, layer: ipl.LocalTileLayer, zoom_out: int = 1) -> Self:
        """
        Adapt the zoom to the given LocalLayer.

        The localLayer need to come from the add_raster method to embed the image name.

        Args:
            layer: the localTile layer to zoom on. it needs to embed the "raster" member
            zoom_out: Zoom out the bounding zoom
        """
        da = rioxarray.open_rasterio(layer.raster, masked=True)

        # unproject if necessary
        epsg_4326 = "EPSG:4326"
        if da.rio.crs != CRS.from_string(epsg_4326):
            da = da.rio.reproject(epsg_4326)

        return self.zoom_bounds(da.rio.bounds(), zoom_out)

    def zoom_bounds(self, bounds: Sequence[float], zoom_out: int = 1) -> Self:
        """
        Adapt the zoom to the given bounds. and center the image.

        Args:
            bounds: coordinates corners as minx, miny, maxx, maxy in EPSG:4326
            zoom_out: Zoom out the bounding zoom
        """
        # center the map
        minx, miny, maxx, maxy = bounds
        self.fit_bounds([[miny, minx], [maxy, maxx]])

        # adapt the zoom level
        zoom_out = (self.zoom - 1) if zoom_out > self.zoom else zoom_out
        self.zoom -= zoom_out

        return self

    def add_raster(
        self,
        image: Union[str, Path],
        bands: Optional[Union[list, int]] = None,
        layer_name: str = "Layer_" + su.random_string(),
        colormap: Union[str, mpc.Colormap] = "inferno",
        opacity: float = 1.0,
        client_host: str = "/api/sandbox/jupyter/proxy/{port}",
        fit_bounds: bool = True,
    ) -> ipl.TileLayer:
        """
        Adds a local raster dataset to the map.

        Args:
            image: The image file path.
            bands: The image bands to use. It can be either a number (e.g., 1) or a list (e.g., [3, 2, 1]). Defaults to None.
            layer_name: The layer name to use for the raster. Defaults to None. If a layer is already using this name 3 random letter will be added
            colormap: The name of the colormap to use for the raster, such as 'gray' and 'terrain'. More can be found at https://matplotlib.org/3.1.0/tutorials/colors/colormaps.html. Defaults to inferno.
            opacity: the opacity of the layer, default 1.0.
            client_host: the base url of the server. It's design to work in the SEPAL environment, you only need to change it if you want to work outside of our platform. See localtielayer lib for more details.
            fit_bounds: Wether or not we should fit the map to the image bounds. Default to True.

        Returns:
            the local tile layer embeding the raster member (to be used with other tools of sepal-ui)
        """
        # lazy import of localtileserver to avoid conflicts with GDAL
        # environments
        try:
            from localtileserver import TileClient, get_leaflet_tile_layer
        except ModuleNotFoundError:
            raise ModuleNotFoundError(
                "Your environment is not compatible with localtileserver, please check https://localtileserver.banesullivan.com/installation/index.html for more information"
            )

        # add the localtilelayer path to the environment
        # if the value is already set we don't change anything
        os.environ["LOCALTILESERVER_CLIENT_PREFIX"] = os.environ.pop(
            "LOCALTILESERVER_CLIENT_PREFIX", client_host
        )

        # force cast to Path and then start the client
        image = Path(image)

        if not image.is_file():
            raise Exception(ms.mapping.no_image)

        client = TileClient(image)

        # check inputs
        if layer_name in [layer.name for layer in self.layers]:
            layer_name = layer_name + su.random_string()

        # set the colors as independant colors
        if isinstance(colormap, str):
            cmap = plt.get_cmap(name=colormap)
        color_list = [mpc.rgb2hex(cmap(i)) for i in range(cmap.N)]

        da = rioxarray.open_rasterio(image, masked=True)
        da = da.chunk((1000, 1000))

        multi_band = False
        if len(da.band) > 1 and not isinstance(bands, int):
            multi_band = True
            bands = bands if bands else [3, 2, 1]
        elif len(da.band) == 1:
            bands = 1

        if multi_band:
            cast(list, bands)
            style = {
                "bands": [
                    {"band": bands[0], "palette": "#f00"},
                    {"band": bands[1], "palette": "#0f0"},
                    {"band": bands[2], "palette": "#00f"},
                ]
            }
        else:
            style = {
                "bands": [
                    {"band": bands, "palette": color_list},
                ]
            }

        # create the layer
        layer = get_leaflet_tile_layer(
            client, style=style, name=layer_name, opacity=opacity
        )
        self.add_layer(layer)

        # add the da to the layer as an extra member for the v_inspector
        layer.raster = str(image)

        # zoom on the layer if requested
        if fit_bounds is True:
            self.center = client.center()
            self.zoom = client.default_zoom

        return layer

    @deprecated(version="2.8.0", reason="use dc methods instead")
    def show_dc(self) -> Self:
        """Show the drawing control on the map."""
        self.dc.show()

        return self

    @deprecated(version="2.8.0", reason="use dc methods instead")
    def hide_dc(self) -> Self:
        """Hide the drawing control of the map."""
        self.dc.hide()

        return self

    def add_colorbar(
        self,
        colors: list,
        cmap: str = "viridis",
        vmin: float = 0.0,
        vmax: float = 1.0,
        index: list = [],
        categorical: bool = False,
        step: int = 0,
        transparent_bg: bool = False,
        position: str = "bottomright",
        layer_name: str = "",
        **kwargs,
    ) -> None:
        """
        Add a colorbar to the map.

        Args:
            colors: The set of colors to be used for interpolation. Colors can be provided in the form: * tuples of RGBA ints between 0 and 255 (e.g: (255, 255, 0) or (255, 255, 0, 255)) * tuples of RGBA floats between 0. and 1. (e.g: (1.,1.,0.) or (1., 1., 0., 1.)) * HTML-like string (e.g: “#ffff00) * a color name or shortcut (e.g: “y” or “yellow”)
            cmap: a matplotlib colormap default to viridis
            vmin: The minimal value for the colormap. Values lower than vmin will be bound directly to colors[0].. Defaults to 0.
            vmax: The maximal value for the colormap. Values higher than vmax will be bound directly to colors[-1]. Defaults to 1.0.
            index: The values corresponding to each color. It has to be sorted, and have the same length as colors. If None, a regular grid between vmin and vmax is created. Defaults to None.
            categorical (bool, optional): Whether or not to create a categorical colormap. Defaults to False.
            step: The step to split the LinearColormap into a StepColormap. Defaults to None.
            position: The position for the colormap widget. Defaults to "bottomright".
            layer_name: Layer name of the colorbar to be associated with. Defaults to None.
            kwargs: any other argument of the colorbar object from matplotlib
        """
        width, height = 6.0, 0.4
        alpha = 1

        if colors is not None:

            # transform colors in hex colors
            hexcodes = [su.to_colors(c) for c in colors]

            if categorical:
                plot_color = mpc.ListedColormap(hexcodes)
                vals = np.linspace(vmin, vmax, plot_color.N + 1)
                norm = mpc.BoundaryNorm(vals, plot_color.N)

            else:
                plot_color = mpc.LinearSegmentedColormap.from_list(
                    "custom", hexcodes, N=256
                )
                norm = mpc.Normalize(vmin=vmin, vmax=vmax)

        elif cmap is not None:

            plot_color = plt.get_cmap(cmap)
            norm = mpc.Normalize(vmin=vmin, vmax=vmax)

        else:
            msg = '"cmap" keyword or "colors" key must be provided.'
            raise ValueError(msg)

        style = "dark_background" if v.theme.dark is True else "classic"

        with plt.style.context(style):
            fig, ax = plt.subplots(figsize=(width, height))
            cb = colorbar.ColorbarBase(
                ax,
                norm=norm,
                alpha=alpha,
                cmap=plot_color,
                orientation="horizontal",
                **kwargs,
            )

            # cosmetic improvement
            cb.outline.set_visible(False)  # remove border of the color bar
            ax.tick_params(size=0)  # remove ticks
            fig.patch.set_alpha(0.0)  # remove bg of the fig
            ax.patch.set_alpha(0.0)  # remove bg of the ax

        not layer_name or cb.set_label(layer_name)

        output = widgets.Output()
        colormap_ctrl = ipl.WidgetControl(
            widget=output,
            position=position,
            transparent_bg=True,
        )
        with output:
            output.clear_output()
            plt.show()

        self.add(colormap_ctrl)

        return

    def add_ee_layer(
        self,
        ee_object: ee.ComputedObject,
        vis_params: dict = {},
        name: str = "",
        shown: bool = True,
        opacity: float = 1.0,
        viz_name: str = "",
    ) -> None:
        """
        Customized add_layer method designed for EE objects.

        Copy the addLayer method from geemap to read and guess the vizaulization
        parameters the same way as in SEPAL recipes.
        If the vizparams are empty and vizualization metadata exist, SepalMap will use
        them automatically.

        Args:
            ee_object: the ee OBject to draw on the map
            vis_params: the visualization parameters set as in GEE
            name: the name of the layer
            shown: either to show the layer or not, default to true (it is bugged in ipyleaflet)
            opacity: the opcity of the layer from 0 to 1, default to 1.
            viz_name: the name of the vizaulization you want ot use. default to the first one if existing
        """
        # check the type of the ee object and raise an error if it's not recognized
        if not isinstance(
            ee_object,
            (
                ee.Image,
                ee.ImageCollection,
                ee.FeatureCollection,
                ee.Feature,
                ee.Geometry,
            ),
        ):
            raise AttributeError(
                "\n\nThe image argument in 'addLayer' function must be an instance of "
                "one of ee.Image, ee.Geometry, ee.Feature or ee.FeatureCollection."
            )

        # get the list of viz params
        viz = self.get_viz_params(ee_object)

        # get the requested vizparameters name
        # if non is set use the first one
        if viz:
            viz_name = viz_name or viz[next(iter(viz))]["name"]

        # apply it to vis_params
        if not vis_params and viz:

            # find the viz params in the list
            try:
                vis_params = next(i for p, i in viz.items() if i["name"] == viz_name)
            except StopIteration:
                raise ValueError(
                    f"the provided viz_name ({viz_name}) cannot be found in the image metadata"
                )

            # invert the bands if needed
            inverted = vis_params.pop("inverted", None)
            if inverted is not None:

                # get the index of the bands that need to be inverted
                index_list = [i for i, v in enumerate(inverted) if v is True]

                # multiply everything by -1
                for i in index_list:
                    min_ = vis_params["min"][i]
                    max_ = vis_params["max"][i]
                    vis_params["min"][i] = max_
                    vis_params["max"][i] = min_

            # specific case of categorical images
            # Pad the palette when using non-consecutive values
            # instead of remapping or using sldStyle
            # to preserve the class values in the image, for inspection
            if vis_params["type"] == "categorical":

                colors = vis_params["palette"]
                values = vis_params["values"]
                min_ = min(values)
                max_ = max(values)

                # set up a black palette of correct length
                palette = ["#000000"] * (max_ - min_ + 1)

                # replace the values within the palette
                for i, val in enumerate(values):
                    palette[val - min_] = colors[i]

                # adapt the vizparams
                vis_params["palette"] = palette
                vis_params["min"] = min_
                vis_params["max"] = max_

            # specific case of hsv
            elif vis_params["type"] == "hsv":

                # set to_min to 0 and to_max to 1
                # in the original expression:
                # 'to_min + (v - from_min) * (to_max - to_min) / (from_max - from_min)'
                expression = (
                    "{band} = (b('{band}') - {from_min}) / ({from_max} - {from_min})"
                )

                # get the maxs and mins
                # removing them from the parameter
                mins = vis_params.pop("min")
                maxs = vis_params.pop("max")

                # create the rgb bands
                asset = ee_object
                for i, band in enumerate(vis_params["bands"]):

                    # adapt the expression
                    exp = expression.format(
                        from_min=mins[i], from_max=maxs[i], band=band
                    )
                    asset = asset.addBands(asset.expression(exp), [band], True)

                # set the arguments
                ee_object = asset.select(vis_params["bands"]).hsvToRgb()
                vis_params["bands"] = ["red", "green", "blue"]

        # create the layer based on these new values
        if not name:
            layer_count = len(self.layers)
            name = "Layer " + str(layer_count + 1)

        # force cast to featureCollection if needed
        if isinstance(
            ee_object,
            (
                ee.geometry.Geometry,
                ee.feature.Feature,
                ee.featurecollection.FeatureCollection,
            ),
        ):
            default_vis = json.loads((ss.JSON_DIR / "layer.json").read_text())[
                "ee_layer"
            ]
            default_vis.update(color=scolors.primary)

            # We want to get all the default styles and only change those whose are
            # in the provided visualization.
            default_vis.update(vis_params)

            vis_params = default_vis

            features = ee.FeatureCollection(ee_object)
            const_image = ee.Image.constant(0.5)

            try:
                image_fill = features.style(**vis_params).updateMask(const_image)
                image_outline = features.style(**vis_params)

            except AttributeError:
                # Raise a more understandable error
                raise AttributeError(
                    "You can only use the following styles: 'color', 'pointSize', "
                    "'pointShape', 'width', 'fillColor', 'styleProperty', "
                    "'neighborhood', 'lineType'"
                )

            image = image_fill.blend(image_outline)
            obj = features

        # use directly the ee object if Image
        elif isinstance(ee_object, ee.image.Image):
            image = obj = ee_object

        # use mosaicing if the ee_object is a ImageCollection
        elif isinstance(ee_object, ee.imagecollection.ImageCollection):
            image = obj = ee_object.mosaic()

        # create the colored image
        map_id_dict = ee.Image(image).getMapId(vis_params)
        tile_layer = EELayer(
            ee_object=obj,
            url=map_id_dict["tile_fetcher"].url_format,
            attribution="Google Earth Engine",
            name=name,
            opacity=opacity,
            visible=shown,
            max_zoom=24,
        )

        self.add_layer(tile_layer)

        return

    @staticmethod
    def get_basemap_list() -> List[str]:
        """
        Get the complete list of avaialble basemaps.

        This function is intending for development use
        It give the list of all the available basemaps for SepalMap object.

        Returns:
            The list of the basemap names
        """
        return [k for k in basemap_tiles.keys()]

    @staticmethod
    def get_viz_params(image: ee.Image) -> dict:
        """
        Return the vizual parameters that are set in the metadata of the image.

        Args:
            image: the image to analyse

        Returns:
            The dictionnary of the find properties
        """
        # the constant prefix for SEPAL visualization parameters
        PREFIX = "visualization"

        # init the property list
        props = {}

        # check image type
        if not isinstance(image, ee.Image):
            return props

        # check that image have properties
        if "properties" not in image.getInfo():
            return props

        # build a raw prop list
        raw_prop_list = {
            p: val
            for p, val in image.getInfo()["properties"].items()
            if p.startswith(PREFIX)
        }

        # decompose each property by its number
        # and gather the properties in a sub dictionnary
        for p, val in raw_prop_list.items():

            # extract the number and create the sub-dict
            _, number, name = p.split("_")
            props.setdefault(number, {})

            # modify the values according to prop key
            if isinstance(val, str):
                if name in ["bands", "palette", "labels"]:
                    val = val.split(",")
                elif name in ["max", "min", "values"]:
                    val = [float(i) for i in val.split(",")]
                elif name in ["inverted"]:
                    val = [bool(strtobool(i)) for i in val.split(",")]

            # set the value
            props[number][name] = val

        for i in props.keys():
            if "type" in props[i]:
                # categorical values need to be cast to int
                if props[i]["type"] == "categorical":
                    props[i]["values"] = [int(val) for val in props[i]["values"]]
            else:
                # if no "type" is provided guess it from the different parameters gathered
                if len(props[i]["bands"]) == 1:
                    props[i]["type"] = "continuous"
                elif len(props[i]["bands"]) == 3:
                    props[i]["type"] = "rgb"
                else:
                    warnings.warn(
                        "the embed viz properties are incomplete or badly set, "
                        "please review our documentation",
                        SepalWarning,
                    )
                    props = {}

        return props

    def remove_layer(
        self, key: Union[ipl.Layer, int, str], base: bool = False, none_ok: bool = False
    ) -> None:
        """
        Remove a layer based on a key.

        The key can be, a Layer object, the name of a layer or the index in the layer list.

        Args:
            key: the key to find the layer to delete
            base: either the basemaps should be included in the search or not. default t false
            none_ok: if True the function will not raise error if no layer is found. Default to False
        """
        layer = self.find_layer(key, base, none_ok)

        # the error is catched in find_layer
        if layer is not None:
            super().remove(layer)

        return

    def remove_all(self, base: bool = False) -> None:
        """
        Remove all the layers from the maps.

        If base is set to True, the basemaps are removed as well.

        Args:
            base: wether or not the basemaps should be removed, default to False
        """
        # filter out the basemaps if base == False
        layers = self.layers if base else [lyr for lyr in self.layers if not lyr.base]

        # remove them using the layer objects as keys
        [self.remove_layer(layer, base) for layer in layers]

        return

    def add_layer(self, layer: ipl.Layer, hover: bool = False) -> None:
        """
        Add layer and use a default style for the GeoJSON inputs.

        Remove existing layer if already on the map.

        Args:
            layer: any layer type from ipyleaflet
            hover: whether to use the default hover style or not.
        """
        # remove existing layer before addition
        existing_layer = self.find_layer(layer.name, none_ok=True)
        not existing_layer or self.remove_layer(existing_layer)

        # apply default coloring for geoJson
        if isinstance(layer, ipl.GeoJSON):

            # define the default values
            default_style = json.loads((ss.JSON_DIR / "layer.json").read_text())[
                "layer"
            ]
            default_style.update(color=scolors.primary)
            default_hover_style = json.loads(
                (ss.JSON_DIR / "layer_hover.json").read_text()
            )
            default_hover_style.update(color=scolors.primary)

            # apply the style depending on the parameters
            layer.style = layer.style or default_style
            hover_style = default_hover_style if hover else layer.hover_style
            layer.hover_style = layer.hover_style or hover_style

        super().add(layer)

        return

    def add_basemap(self, basemap: str = "HYBRID") -> None:
        """
        Adds a basemap to the map.

        Args:
            basemap: Can be one of string from basemaps. Defaults to 'HYBRID'.
        """
        if basemap not in basemap_tiles.keys():
            keys = "\n".join(basemap_tiles.keys())
            msg = f"Basemap can only be one of the following:\n{keys}"
            raise ValueError(msg)

        self.add_layer(basemap_tiles[basemap])

        return

    def get_scale(self) -> float:
        """
        Returns the approximate pixel scale of the current map view, in meters.

        Reference: https://blogs.bing.com/maps/2006/02/25/map-control-zoom-levels-gt-resolution.

        Returns:
            Map resolution in meters.
        """
        return 156543.04 * math.cos(0) / math.pow(2, self.zoom)

    def find_layer(
        self, key: Union[ipl.Layer, str, int], base: bool = False, none_ok: bool = False
    ) -> ipl.TileLayer:
        """
        Search a layer by name or index.

        Args:
            key: the layer name, index or directly the layer
            base: either the basemaps should be included in the search or not. default to false
            none_ok: if True the function will not raise error if no layer is found. Default to False

        Returns:
            The first layer using the same name or index else None
        """
        # filter the layers
        layers = self.layers if base else [lyr for lyr in self.layers if not lyr.base]

        if isinstance(key, str):
            layer = next((lyr for lyr in layers if lyr.name == key), None)
        elif isinstance(key, int):
            size = len(layers)
            layer = layers[key] if -size <= key < size else None
        elif isinstance(key, ipl.Layer):
            layer = next((lyr for lyr in layers if lyr == key), None)
        else:
            raise ValueError(f"key must be a int or a str, {type(key)} given")

        if layer is None and none_ok is False:
            raise ValueError(f"no layer corresponding to {key} on the map")

        return layer

    def add_legend(
        self,
        title: str = ms.mapping.legend,
        legend_dict: dict = {},
        position: str = "bottomright",
        vertical: bool = True,
    ) -> None:
        """
        Creates and adds a custom legend as widget control to the map.

        Args:
            title: Title of the legend. Defaults to 'Legend'.
            legend_dict: dictionary with key as label name and value as color
            position: the position (corners) of the legend on the map
            vertical: vertical or horizoal position of the legend
        """
        # Define as class member so it can be accessed from outside.
        self.legend = LegendControl(
            legend_dict, title=title, vertical=vertical, position=position
        )

        return self.add(self.legend)

    # ##########################################################################
    # ###                overwrite geemap calls                              ###
    # ##########################################################################

    setCenter = set_center
    centerObject = zoom_ee_object
    addLayer = add_ee_layer
    getScale = get_scale<|MERGE_RESOLUTION|>--- conflicted
+++ resolved
@@ -127,13 +127,8 @@
         self.layers[0].visible = True
 
         # add the base controls
-<<<<<<< HEAD
-        self.add(ipl.ZoomControl(position="topright"))
+        self.add(ZoomControl(self))
         self.add(LayersControl(self, group=-1))
-=======
-        self.add(ZoomControl(self))
-        self.add(ipl.LayersControl(position="topright"))
->>>>>>> 7e45a24f
         self.add(ipl.AttributionControl(position="bottomleft", prefix="SEPAL"))
         self.add(ipl.ScaleControl(position="bottomleft", imperial=False))
 
