import json
import ipyvuetify as v

from sepal_ui import color
from sepal_ui import sepalwidgets as sw
from sepal_ui.frontend import styles as ss


class MapBtn(v.Btn, sw.SepalWidget):
    """
    Btn specifically design to be displayed on a map. It matches all the characteristics of
    the classic leaflet btn but as they are from ipyvuetify we can use them in combination with Menu to produce on-the-map tiles.
    The MapBtn is responsive to theme changes. It only accept icon or 3 letters as children as the space is very limited.

    Args:
        content (str): a fas/mdi fully qualified name or a string name. If a string name is used, only the 3 first letters will be displayed.
    """

    def __init__(self, content, **kwargs):

        # create the icon
        if content.startswith("mdi-") or content.startswith("fas fa-"):
            content = sw.Icon(small=True, children=[content])
        else:
            content = content[: min(3, len(content))].upper()

        # create the style from default
        style = json.loads((ss.JSON_DIR / "map_btn.json").read_text())
        style.update(background=color.bg)

        # some parameters are overloaded to match the map requirements
        kwargs["color"] = "text-color"
        kwargs["outlined"] = True
<<<<<<< HEAD
        kwargs["style_"] = " ".join([f"{k}: {v};" for k, v in style.items()])
        kwargs["children"] = [self.logo]
=======
        kwargs["style_"] = " ".join([f"{k}: {v};" for k, v in map_btn_style.items()])
        kwargs["children"] = [content]
>>>>>>> 7710c4ab
        kwargs["icon"] = False

        super().__init__(**kwargs)<|MERGE_RESOLUTION|>--- conflicted
+++ resolved
@@ -1,4 +1,5 @@
 import json
+
 import ipyvuetify as v
 
 from sepal_ui import color
@@ -31,13 +32,8 @@
         # some parameters are overloaded to match the map requirements
         kwargs["color"] = "text-color"
         kwargs["outlined"] = True
-<<<<<<< HEAD
         kwargs["style_"] = " ".join([f"{k}: {v};" for k, v in style.items()])
-        kwargs["children"] = [self.logo]
-=======
-        kwargs["style_"] = " ".join([f"{k}: {v};" for k, v in map_btn_style.items()])
         kwargs["children"] = [content]
->>>>>>> 7710c4ab
         kwargs["icon"] = False
 
         super().__init__(**kwargs)