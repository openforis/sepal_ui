"""Base menu ``Control`` to display widgets to your user."""

from typing import Optional, Union

import ipyvuetify as v
from ipyleaflet import Map, WidgetControl
from traitlets import Bool, Int
from typing_extensions import Self

from sepal_ui import sepalwidgets as sw
from sepal_ui.mapping.map_btn import MapBtn


class MenuControl(WidgetControl):

    menu: Optional[sw.Menu] = None
    "the menu displayed on the map as a widget"

    m: Optional[Map] = None
    "the map used to display the control"

    group: Int = Int().tag(sync=True)
    "The group of Menu control, tell how the Menucontrol interact with the others"

    fullscreen: Bool(False).tag(sync=True)
    "Either or not the Menu container should be displayed in fullscreen on top of the map"

    def __init__(
        self,
        icon_content: str,
        card_content: Union[v.VuetifyWidget, str],
        card_title: str = "",
        m: Optional[Map] = None,
        group: int = 0,
        fullscreen: bool = False,
        **kwargs,
    ) -> None:
        """Widget control displaying a btn on the map.

        When clicked the menu expand to show the content set by the user and all the others are closed.
        It's used to display interactive tiles directly in the map. If the card_content is a Tile it will be automatically nested.

        Args:
            icon_content: the icon content as specified in the sm.MapBtn object (i.e. a 3 letter name or an icon name)
            card_content: any container from sw. The sw.Tile is specifically design to fit in this component
            card_title: the card title. THe tile title will override this parameter if existing
            m: The map associated with the Menu
            group: The group of Menu control, tell how the Menucontrol interact with the others
            fullscreen: Either or not the Menu container should be displayed in fullscreen on top of the map
        """
        # save the map in the members
        self.m = m

        # set the menucontrol parameters
        self.group = group
        self.fullscreen = fullscreen

        # create a clickable btn
        btn = MapBtn(content=icon_content, v_on="menu.on")
        slot = {"name": "activator", "variable": "menu", "children": btn}

        # nest the content if it's a sw.Tile
        children = [card_content]
        if isinstance(card_content, sw.Tile):
            card_title = card_content.get_title()
            card_content.nest()
            card_content.class_list.replace("ma-5", "ma-0")
            card_content.children[0].class_list.replace("pa-5", "pa-2")
            card_content.children[0].raised = False
            card_content.children[0].elevation = 0

        # set up a title of needed
        if card_title != "":
            card_title = sw.CardTitle(children=[card_title])
            children.insert(0, card_title)

        # set up the content style
        card = sw.Card(
            tile=True,
            style_="overflow: auto",
            children=children,
        )
        not fullscreen or card.class_list.add("v-menu-fullscreen")

        # assemble everything in a menu
        self.menu = sw.Menu(
            v_model=False,
            close_on_content_click=False,
            children=[card],
            v_slots=[slot],
            offset_x=True,
        )

        # by default MenuControls will be displayed in the bottomright corner
        kwargs.setdefault("position", "bottomright")
        kwargs["widget"] = self.menu

        super().__init__(**kwargs)

        # place the menu according to the widget positioning
        self.update_position(None)
        self.set_size()

        # add some interaction
        self.observe(self.update_position, "position")
        self.menu.observe(self.close_others, "v_model")
        self.menu.observe(self.activate, "v_model")

    def update_position(self, *args) -> None:
        """Update the position of the menu if the position of the widget is dynamically changed."""
        self.menu.top = "bottom" in self.position
        self.menu.bottom = "top" in self.position
        self.menu.left = "right" in self.position
        self.menu.right = "left" in self.position

        return

    def set_size(
        self,
        min_width: Optional[Union[str, int]] = "400px",
        max_width: Optional[Union[str, int]] = "400px",
        min_height: Optional[Union[str, int]] = "40vh",
        max_height: Optional[Union[str, int]] = "40vh",
    ) -> Self:
        """Set the size of the card using all the sizing parameters from a v.Card.

        Default to None for everything if the menu control is fullscreened to avoid css conflict.

        Args:
          min_width: a fully qualified css description of the wanted min_width. default to 400px.
          max_width: a fully qualified css description of the wanted max_width. default to 400px.
          min_height: a fully qualified css description of the wanted min_height. default to 40vh.
          max_height: a fully qualified css description of the wanted max_height. default to 40vh.
        """
        card = self.menu.children[0]

        # special case to None for everything if the menu is displayed in fullscree
        if self.fullscreen:
            min_width = max_width = min_height = max_height = None

        card.min_width = min_width
        card.max_width = max_width
        card.min_height = min_height
        card.max_height = max_height

        return self

    def close_others(self, *args) -> None:
        """Close all the other menus associated to the map to avoid overlapping.

        all the other Menu control from the same group will be closed if this menu is opened. Other MenuCOntrol from other groups can remain open. User will need to be careful with Widget placements on the map.
        """
        # don't do anything if no map was set to avoid deprecation
        # remove when jumping to sepal-ui 3.0
        if self.m is None:
            return

        # avoid infinite loop by exiting the method when it's closed
        if self.menu.v_model is True:
            [
                setattr(c.menu, "v_model", False)
                for c in self.m.controls
                if isinstance(c, MenuControl) and c != self and c.group == self.group
            ]

        return

    def activate(self, *args) -> None:
        """Change the background color of the btn with respect to the status."""
        # grey is contrasted enough for both light and dark theme
        # could be customized further if requested
<<<<<<< HEAD
        self.menu.v_slots[0]["children"].style_ = (
            "background: gray;" if self.menu.v_model else ""
        )
=======
        self.menu.v_slots[0]["children"].style_ = "background: gray;" if self.menu.v_model else ""
>>>>>>> 0d8dfbc7

        return<|MERGE_RESOLUTION|>--- conflicted
+++ resolved
@@ -169,12 +169,6 @@
         """Change the background color of the btn with respect to the status."""
         # grey is contrasted enough for both light and dark theme
         # could be customized further if requested
-<<<<<<< HEAD
-        self.menu.v_slots[0]["children"].style_ = (
-            "background: gray;" if self.menu.v_model else ""
-        )
-=======
         self.menu.v_slots[0]["children"].style_ = "background: gray;" if self.menu.v_model else ""
->>>>>>> 0d8dfbc7
 
         return