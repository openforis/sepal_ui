--- conflicted
+++ resolved
@@ -274,16 +274,8 @@
         self.feature_collection = ee_col
 
         # create a gdf form te feature_collection
-<<<<<<< HEAD
         features = self.feature_collection.getInfo()["features"]
         self.gdf = gpd.GeoDataFrame.from_features(features).set_crs(epsg=4326)
-=======
-        # cannot be used before geemap 0.8.17 (not released)
-        # self.gdf = geemap.ee_to_geopandas(self.feature_collection)
-        self.gdf = gpd.GeoDataFrame.from_features(
-            self.feature_collection.getInfo()["features"]
-        ).set_crs(epsg=4326)
->>>>>>> 2f49625f
 
         return self
 
