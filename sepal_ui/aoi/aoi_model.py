import json
from pathlib import Path
from traitlets import Any
from urllib.request import urlretrieve

import pandas as pd
import geopandas as gpd
from ipyleaflet import GeoJSON
import geemap
import ee

from sepal_ui.frontend.styles import AOI_STYLE
from sepal_ui.scripts import utils as su
from sepal_ui.scripts import gee
from sepal_ui.message import ms
from sepal_ui.model import Model


class AoiModel(Model):
    """
    an Model object dedicated to the sorage and the manipulation of aoi. 
    It is meant to be used with the AoiView object (embeded in the AoiTile). 
    By using this you will be able to provide your application with aoi as an ee_object or a gdf, depending if you activated the ee binding or not.
    The class also provide insight on your aoi geometry.
    
    Args: 
        gee (bool, optional): wether or not the aoi selector should be using the EarthEngine binding
        vector (str|pathlib.Path, optional): the path to the default vector object
        admin (int, optional): the administrative code of the default selection. Need to be GADM if ee==False and GAUL 2015 if ee==True.
        asset (str, optional): the default asset. Can only work if ee==True
        folder(str, optional): the init GEE asset folder where the asset selector should start looking (debugging purpose)
        
    Attributes:
        method (traitlet, str): the method to use in the aoi selection. Need to be one of the AoiView.
        
        default_vector (str|pathlib.Path): the default vector file 
        default asset (str): the default asset path
        default_admin (int): the default admin code in GADM if ee==False else GAUL 2015
        
        point_json (traitlet, dict): information that will be use to transform the csv into a gdf (pathname, lat, long, id)
        vector_json = (trailtet, dict): information that will be use to transform the vector file into a gdf
        geo_json = (traitlet, GeoJson): the drawn geojson featureCollection
        admin = (traitlet, int): the administrative code. Need to be GADM if ee==False and GAUL 2015 if ee==True. 
        asset_name = (traitlet, str): the asset name (only for GEE model)
        name = (traitlet, str): the name of the asset (manually set only in drawn shaped, automatic for all the others)
        
        feature_collection (ee.FeatureCollection): the featurecollection of the aoi (only in ee model)
        gdf (geopandas.GeoDataFrame): the geopandas representation of the aoi
        ipygeojson (GeoJson layer): the ipyleaflet representation of the selected aoi
    """
    
    # const params
<<<<<<< HEAD
    FILE = [Path(__file__).parents[2]/'scripts'/'gadm_database.csv', Path(__file__).parents[2]/'scripts'/'gaul_database.csv']
=======
    FILE = [Path(__file__).parents[1]/'scripts'/'gadm_database.csv', Path(__file__).parents[1]/'scripts'/'gaul_database.csv']
>>>>>>> 5c1845fa
    CODE = ['GID_{}', 'ADM{}_CODE']
    NAME = ['NAME_{}', 'ADM{}_NAME']
    ISO = ['GID_0', 'ISO 3166-1 alpha-3']
    GADM_BASE_URL = "https://biogeo.ucdavis.edu/data/gadm3.6/gpkg/gadm36_{}_gpkg.zip" # the base url to download gadm maps
    GADM_ZIP_DIR = Path('~', 'tmp', 'GADM_zip').expanduser() # the zip dir where we download the zips
    GADM_ZIP_DIR.mkdir(parents=True, exist_ok=True)
    GAUL_ASSET = "FAO/GAUL/2015/level{}"
    ASSET_SUFFIX = 'aoi_' # the suffix to identify the asset in GEE
    
    # const methods 
    CUSTOM = ms.aoi_sel.custom
    ADMIN = ms.aoi_sel.administrative
    METHODS = {
        'ADMIN0': {'name': ms.aoi_sel.adm[0], 'type': ADMIN},
        'ADMIN1': {'name': ms.aoi_sel.adm[1], 'type': ADMIN},
        'ADMIN2': {'name': ms.aoi_sel.adm[2], 'type': ADMIN},
        'SHAPE': {'name': ms.aoi_sel.vector, 'type': CUSTOM},
        'DRAW': {'name': ms.aoi_sel.draw, 'type': CUSTOM},
        'POINTS': {'name': ms.aoi_sel.points, 'type': CUSTOM},
        'ASSET': {'name': ms.aoi_sel.asset, 'type': CUSTOM}
    }
    
    # widget related traitlets
    method = Any(None).tag(sync=True)
    
    point_json = Any(None).tag(sync=True) # information that will be use to transform the csv into a gdf
    vector_json = Any(None).tag(sync=True) # information that will be use to transform the vector file into a gdf
    geo_json = Any(None).tag(sync=True) # the drawn geojson featureCollection
    admin = Any(None).tag(sync=True)
    asset_name = Any(None).tag(sync=True) # the asset name (only for GEE model)
    name = Any(None).tag(sync=True) # the name of the file (use only in drawn shaped)

    def __init__(self, alert, gee=True, vector=None, admin=None, asset=None, folder=None):

        super().__init__()
        
        # the ee retated informations
        self.ee = gee 
        if gee:
            su.init_ee()
            self.folder = folder if folder else ee.data.getAssetRoots()[0]['id']
        
        # outputs of the selection
        self.gdf = None
        self.feature_collection = None
        self.ipygeojson = None
        
        # the Alert used to display information
        self.alert = alert
        
        # set default values
        self.set_default(vector, admin, asset)
        
        
    def set_default(self, vector=None, admin=None, asset=None):
        """
        Set the default value of the object and create a gdf/feature_collection out of it
        
        Params:
            vector (str|pathlib.path, optional): the default vector file that 
                will be used to produce the gdf. need to be readable by fiona and/or GDAL/OGR
            admin (str, optional): the default administrative area in GADM or GAUL norm
            asset (str, optional): the default asset name, need to point to a readable FeatureCollection
            
        Return:
            self
        """
        
        # save the default values
        self.default_vector = vector
        self.default_asset = self.asset_name = asset
        self.default_admin = self.admin = admin
        
        # cast the vector to json
        self.vector_json = {
            'pathname': str(vector), 
            'column': 'ALL', 
            'value': None
        } if vector else None
        
        # set the default gdf in possible 
        if self.vector_json != None:
            self.set_object('SHAPE')
        elif self.admin != None:
            self.set_object('ADMIN0') # any level will work
        elif self.asset_name != None:
            self.set_object('ASSET')
            
        return self
    
    def set_object(self, method=None):
        """
        set the object (gdf/featurecollection) based on the model inputs. The method can be manually overwrite
        
        Args:
            method (str, optional): a model loading method
        
        Return:
            self
        """
        
        # overwrite self.method
        self.method = method or self.method
        
        if self.method in ['ADMIN0', 'ADMIN1', 'ADMIN2']:
            self._from_admin(self.admin)
        elif self.method == 'POINTS':
            self._from_points(self.point_json)
        elif self.method == 'SHAPE':
            self._from_vector(self.vector_json)
        elif self.method == 'DRAW':
            self._from_geo_json(self.geo_json)
        elif self.method == 'ASSET':
            self._from_asset(self.asset_name)
        else:
            raise Exception(ms.aoi_sel.no_inputs)
            
        self.alert.add_msg(ms.aoi_sel.complete, "success")
        
        return self
    
    def _from_asset(self, asset_name):
        """set the ee.FeatureCollection output from an existing asset"""
        
        # check that I have access to the asset 
        ee_col = ee.FeatureCollection(asset_name)
        ee_col.geometry().bounds().coordinates().get(0).getInfo() # it will raise and error if we cannot access the asset
        
        # set the feature collection 
        self.feature_collection = ee_col 
        
        # create a gdf form te feature_collection 
        self.gdf = geemap.ee_to_geopandas(self.feature_collection)
        
        # set the name 
        self.name = Path(asset_name).stem.replace(self.ASSET_SUFFIX, '')
        
        return self

    def _from_points(self, point_json):
        """set the object output from a csv json"""
        
        if not all(point_json.values()):
            raise Exception('All fields are required, please fill them.')
            
        # cast the pathname to pathlib Path
        point_file = Path(point_json['pathname'])
    
        # check that the columns are well set 
        values = [v for v in point_json.values()]
        if not len(values) == len(set(values)):
            raise Exception(ms.aoi_sel.duplicate_key)
    
        # create the gdf
        df = pd.read_csv(point_file, sep=None, engine='python')
        self.gdf = gpd.GeoDataFrame(
            df, 
            crs='EPSG:4326', 
            geometry = gpd.points_from_xy(
                df[point_json['lng_column']], 
                df[point_json['lat_column']])
        )
        
        # set the name
        self.name = point_file.stem
        
        if self.ee:
            # transform the gdf to ee.FeatureCollection 
            self.feature_collection = geemap.geojson_to_ee(self.gdf.__geo_interface__)

            # export as a GEE asset
            self.export_to_asset()
            
        return self
    
    def _from_vector(self, vector_json):
        """set the object output from a vector json"""
        
        if not (vector_json['pathname']):
            raise Exception('Please select a file.')
        
        if vector_json['column'] != 'ALL':
            if vector_json['value'] is None:
                raise Exception('Please select a value.')
            
        # cast the pathname to pathlib Path
        vector_file = Path(vector_json['pathname'])
        
        # create the gdf
        self.gdf = gpd.read_file(vector_file).to_crs("EPSG:4326")
        
        # set the name using the file stem
        self.name = vector_file.stem
        
        # filter it if necessary
        if vector_json['value']:
            self.gdf = self.gdf[self.gdf[vector_json['column']] == vector_json['value']]
            self.name = f"{self.name}_{vector_json['column']}_{vector_json['value']}"
        
        if self.ee:
            # transform the gdf to ee.FeatureCollection 
            self.feature_collection = geemap.geojson_to_ee(self.gdf.__geo_interface__)

            # export as a GEE asset
            self.export_to_asset()
        
        return self
    
    def _from_geo_json(self, geo_json):
        """set the gdf output from a geo_json"""
        
        if not geo_json:
            raise Exception('Please draw a shape in the map')
        
        # remove the style property from geojson as it's not recognize by geopandas and gee
        for feat in geo_json['features']:
            del feat['properties']['style']
        
        # create the gdf
        self.gdf = gpd.GeoDataFrame.from_features(geo_json)
        
        # normalize the name
        self.name =su.normalize_str(self.name)
        
        if self.ee:
            # transform the gdf to ee.FeatureCollection 
            self.feature_collection = geemap.geojson_to_ee(self.gdf.__geo_interface__)

            # export as a GEE asset
            self.export_to_asset()
        else:
            # save the geojson in downloads 
            path = Path('~', 'downloads', 'aoi').expanduser()
            path.mkdir(exist_ok=True, parents=True) # if nothing have been run the downloads folder doesn't exist
            self.gdf.to_file(path/f'{self.name}.geojson', driver='GeoJSON')
        
        return self
            
    def _from_admin(self, admin):
        """Set the object according to given an administrative number in the GADM norm. The object will be projected in EPSG:4326"""
        
        if not admin:
            raise Exception('Select an administrative layer')
        
        # get the admin level corresponding to the given admin code
        df = pd.read_csv(self.FILE[self.ee])
        
        # extract the first element that include this administrative code and set the level accordingly 
        is_in = df.filter([self.CODE[self.ee].format(i) for i in range(3)]).isin([admin])
        
        if not is_in.any().any():
            raise Exception("The code is not in the database")
        else:
            index = 3 if self.ee else -1
            level = is_in[~((~is_in).all(axis=1))].idxmax(1).iloc[0][index] # the character that contains the index
            
        if self.ee:
            
            # get the feature_collection
            self.feature_collection = ee.FeatureCollection(self.GAUL_ASSET.format(level)) \
                .filter(ee.Filter.eq(f'ADM{level}_CODE', admin))
            
            # transform it into gdf
            self.gdf = geemap.ee_to_geopandas(self.feature_collection)
            
        else:     
            # save the country iso_code 
            iso_3 = admin[:3]
        
            # download the geopackage in tmp 
            zip_file = self.GADM_ZIP_DIR/f'{iso_3}.zip'
        
            if not zip_file.is_file():
            
                # get the zip from GADM server only the ISO_3 code need to be used
                urlretrieve(self.GADM_BASE_URL.format(iso_3), zip_file)
            
                # read the geopackage 
                layer_name = f"gadm36_{iso_3}_{level}"
                level_gdf = gpd.read_file(f'{zip_file}!gadm36_{iso_3}.gpkg', layer=layer_name)
        
                # get the exact admin from this layer 
                self.gdf = level_gdf[level_gdf[self.CODE[self.ee].format(level)] == admin]
        
        # set the name using the layer 
        r = df[df[self.CODE[self.ee].format(level)] == admin].iloc[0]
        names = [su.normalize_str(r[self.NAME[self.ee].format(i)]) if i else r[self.ISO[self.ee]] for i in range(int(level)+1)]
        self.name = '_'.join(names)
        
        return self
    
    def clear_attributes(self):
        """
        Return all attributes to their default state.
        Set the default setting as current object.

        Return: 
            self
        """

        # keep the default 
        admin = self.default_admin
        vector = self.default_vector 
        asset = self.default_asset

        # delete all the traits
        [setattr(self, attr, None) for attr in self.trait_names()]
        
        # reset the outputs
        self.gdf = None
        self.feature_collection = None
        self.ipygeojson = None
        self.selected_feature = None

        # reset the default 
        self.set_default(vector, admin, asset)

        return self

    def get_columns(self):
        """ 
        Retrieve the columns or variables from self excluding geometries and gee index.

        Return: 
            ([str]): sorted list of column names
        """
        
        if type(self.gdf) == type(None):
            raise Exception("You must set the gdf before interacting with it")
        
        if self.ee: 
            aoi_ee = ee.Feature(self.feature_collection.first())
            columns = aoi_ee.propertyNames().getInfo()
            list_ = [col for col in columns if col not in ['system:index', 'Shape_Area']]
        else:
            list_ = list(set(['geometry'])^set(self.gdf.columns.to_list()))
            
        return sorted(list_)
        
    def get_fields(self, column):
        """" 
        Retrieve the fields from a column
        
        Args:
            column (str): A column name to query over the asset
        
        Return: 
            ([str]): sorted list of fields value

        """
        
        if type(self.gdf) == type(None):
            raise Exception("You must set the gdf before interacting with it")
        
        if self.ee: 
            fields = self.feature_collection.distinct(column).aggregate_array(column)
            list_ = fields.getInfo()
        else:
            list_ = self.gdf[column].to_list()
            
        return sorted(list_)
    
    def get_selected(self, column, field):
        """ 
        Select an ee object based on selected column and field.

        Return:
            (ee.Feature|GoeSeries): the Feature associated with the query
        """
        
        if type(self.gdf) == type(None):
            raise Exception("You must set the gdf before interacting with it") 
        
        if self.ee:
            selected_feature = self.feature_collection.filterMetadata(column, 'equals', field)
        else:
            selected_feature = self.gdf[self.gdf[column] == field]
            
        return selected_feature
    
    def total_bounds(self):
        """
        Reproduce the behaviour of the total_bounds method from geopandas
        
        Return: 
            (tuple): minxx, miny, maxx, maxy
        """
        
        if self.ee:
            ee_bounds = self.feature_collection.geometry().bounds().coordinates()
            coords = ee_bounds.get(0).getInfo()
            ll, ur = coords[0], coords[2]
            bounds = ll[0], ll[1], ur[0], ur[1]
        else: 
            bounds = self.gdf.total_bounds
        
        return bounds
    
    def export_to_asset(self):
        """
        Export the feature_collection as an asset (only for ee model)
        
        Return: 
            self
        """
        
        asset_name = self.ASSET_SUFFIX + self.name
        asset_id = str(Path(self.folder, asset_name))
        
        # check if the table already exist
        if asset_id in [a['name'] for a in gee.get_assets(self.folder)]:
            return self
        
        # check if the task is running 
        if gee.is_running(asset_name):
            return self
        
        # run the task
        task_config = {
            'collection': self.feature_collection,
            'description': asset_name,
            'assetId': asset_id
        }
        
        task = ee.batch.Export.table.toAsset(**task_config)
        task.start()
        
        return self
    
    def get_ipygeojson(self):
        """ 
        Converts current geopandas object into ipyleaflet GeoJSON
        
        Return: 
            (GeoJSON): the geojson layer of the aoi gdf
        """
        
        if type(self.gdf) == type(None):
            raise Exception("You must set the gdf before converting it into GeoJSON")
    
        data = json.loads(self.gdf.to_json())
        self.ipygeojson = GeoJSON(data=data, style=AOI_STYLE, name='aoi')
        
        return self.ipygeojson
        <|MERGE_RESOLUTION|>--- conflicted
+++ resolved
@@ -50,11 +50,7 @@
     """
     
     # const params
-<<<<<<< HEAD
-    FILE = [Path(__file__).parents[2]/'scripts'/'gadm_database.csv', Path(__file__).parents[2]/'scripts'/'gaul_database.csv']
-=======
     FILE = [Path(__file__).parents[1]/'scripts'/'gadm_database.csv', Path(__file__).parents[1]/'scripts'/'gaul_database.csv']
->>>>>>> 5c1845fa
     CODE = ['GID_{}', 'ADM{}_CODE']
     NAME = ['NAME_{}', 'ADM{}_NAME']
     ISO = ['GID_0', 'ISO 3166-1 alpha-3']
