from datetime import datetime as dt

import pandas as pd
from deprecated.sphinx import versionadded
from traitlets import Int

<<<<<<< HEAD
import sepal_ui.mapping as sm
=======
>>>>>>> 668d3654
import sepal_ui.sepalwidgets as sw
from sepal_ui.aoi.aoi_model import AoiModel
from sepal_ui.message import ms
from sepal_ui.scripts import decorator as sd
from sepal_ui.scripts import utils as su

CUSTOM = AoiModel.CUSTOM
ADMIN = AoiModel.ADMIN
ALL = "All"
select_methods = AoiModel.METHODS

__all__ = ["AoiView", "select_methods"]


class MethodSelect(sw.Select):
    f"""
    A method selector. It will list the available methods for this very AoiView.
    'ALL' will select all the available methods (default)
    'ADMIN' only the admin one, 'CUSTOM' only the custom one.
    'XXX' will add the selected method to the list when '-XXX' will discard it.
    You cannot mix adding and removing behaviours.

    Args:
        methods (str|[str]): a list of methods from the available list ({', '.join(select_methods.keys())})
        map_ (SepalMap, optional): link the aoi_view to a custom SepalMap to display the output, default to None
        gee (bool, optional): wether to bind to ee or not
    """

    def __init__(self, methods="ALL", gee=True, map_=None):

        # create the method list
        if methods == "ALL":
            self.methods = select_methods
        elif methods == "ADMIN":
            self.methods = {
                k: v for k, v in select_methods.items() if v["type"] == ADMIN
            }
        elif methods == "CUSTOM":
            self.methods = {
                k: v for k, v in select_methods.items() if v["type"] == CUSTOM
            }
        elif type(methods) == list:

            if any(m[0] == "-" for m in methods) != all(m[0] == "-" for m in methods):
                raise Exception("You mixed adding and removing, punk")

            if methods[0][0] == "-":

                to_remove = [method[1:] for method in methods]

                # Rewrite the methods instead of mutate the class methods
                self.methods = {
                    k: v for k, v in select_methods.items() if k not in to_remove
                }

            else:
                self.methods = {k: select_methods[k] for k in methods}
        else:
            raise Exception("I don't get what you meant")

        # clean the list from things we can't use
        gee is True or self.methods.pop("ASSET", None)
        map_ is not None or self.methods.pop("DRAW", None)

        # build the item list with header
        prev_type = None
        items = []
        for k, m in self.methods.items():
            current_type = m["type"]

            if prev_type != current_type:
                items.append({"header": current_type})
            prev_type = current_type

            items.append({"text": m["name"], "value": k})

        # create the input
        super().__init__(label=ms.aoi_sel.method, items=items, v_model="", dense=True)


class AdminField(sw.Select):
    """
    An admin level selector. It is binded to ee (GAUL 2015) or not (GADM 2021). allows to select administrative codes taking into account the administrative parent code and displaying humanly readable administrative names.

    Args:
        level (int): The administrative level of the field
        parent (AdminField): the adminField that deal with the parent admin level of the current selector. used to narrow down the possible options
        ee (bool, optional): wether to use ee or not (default to True)

    Attributes:
        gee (bool): the earthengine status
        level (int): the admin level of the current field
        parent (AdminField): the field parent object
    """

    # the file location of the database
    FILE = AoiModel.FILE
    CODE = AoiModel.CODE
    NAME = AoiModel.NAME

    def __init__(self, level, parent=None, gee=True):

        # save ee state
        self.ee = gee

        # get the level info
        self.level = level
        self.parent = parent

        # init an empty widget
        super().__init__(
            v_model=None, items=[], clearable=True, label=ms.aoi_sel.adm[level]
        )

        # add js behaviour
        self.parent is None or self.parent.observe(self._update, "v_model")

    def show(self):
        """
        when an admin field is shown, show its parent as well

        Return:
            self
        """

        super().show()
        self.parent is None or self.parent.show()

        return self

    def get_items(self, filter_=None):
        """
        update the item list based on the given filter

        Params:
            filter\\_ (str): The code of the parent v_model to filter the current results

        Return:
            self
        """

        # extract the level list
        df = (
            pd.read_csv(self.FILE[self.ee])
            .drop_duplicates(subset=self.CODE[self.ee].format(self.level))
            .sort_values(self.NAME[self.ee].format(self.level))
        )

        # filter it
        if filter_:
            df = df[df[self.CODE[self.ee].format(self.level - 1)] == filter_]

        # formatted as a item list for a select component
        self.items = [
            {
                "text": su.normalize_str(
                    r[self.NAME[self.ee].format(self.level)], folder=False
                ),
                "value": r[self.CODE[self.ee].format(self.level)],
            }
            for _, r in df.iterrows()
        ]

        return self

    def _update(self, change):
        """update the item list of the admin select"""

        # reset v_model
        self.v_model = None

        # update the items list
        if change["new"]:
            self.get_items(change["new"])

        return self


class AoiView(sw.Card):
    """
    Versatile card object to deal with the aoi selection. multiple selection method are available (see the MethodSelector object) and the widget can be fully customizable. Can also be bound to ee (ee==True) or not (ee==False)

    Args:
        methods (list, optional): the methods to use in the widget, default to 'ALL'. Available: {'ADMIN0', 'ADMIN1', 'ADMIN2', 'SHAPE', 'DRAW', 'POINTS', 'ASSET', 'ALL'}
        map\\_ (SepalMap, optional): link the aoi_view to a custom SepalMap to display the output, default to None
        gee (bool, optional): wether to bind to ee or not
        vector (str|pathlib.Path, optional): the path to the default vector object
        admin (int, optional): the administrative code of the default selection. Need to be GADM if :code:`ee==False` and GAUL 2015 if :code:`ee==True`.
        asset (str, optional): the default asset. Can only work if :code:`ee==True`
    """

    # ##########################################################################
    # ###                             widget parameters                      ###
    # ##########################################################################

    updated = Int(0).tag(sync=True)
    "int: traitlets triggered every time a AOI is selected"

    ee = True
    "bool: either or not he aoi_view is connected to gee"

    folder = None
    "str: the folder name used in GEE related component, mainly used for debugging"

    model = None
    "sepal_ui.aoi.AoiModel: the model to create the AOI from the selected parameters"

    # ##########################################################################
    # ###                            the embeded widgets                     ###
    # ##########################################################################

    map_ = None
    "sepal_ui.mapping.SepalMap: the map to draw the AOI"

    aoi_dc = None
    "sepal_ui.mapping.DrawControl: the drawing control associated with DRAW method"

    w_method = None
    "widget: the widget to select the method"

    components = None
    "dict: the followingwidgets used to define AOI"

    w_admin_0 = None
    "widget: the widget used to select admin level 0"

    w_admin_1 = None
    "widget: the widget used to select admin level 1"

    w_admin_2 = None
    "widget: the widget used to select admin level 2"

    w_vector = None
    "widget: the widget used to select vector shapes"

    w_points = None
    "widget: the widget used to select points files"

    w_draw = None
    "widget: the widget used to select the name of a drawn shape (only if :code:`map_ != None`)"

    w_asset = None
    "widget: the widget used to select asset name of a featureCollection (only if :code:`gee == True`)"

    btn = None
    "sw.Btn: a default btn"

    alert = None
    "sw.Alert: a alert to display message to the end user"

    @versionadded(
        version="2.11.3",
        reason="Model is now an optional parameter to AoiView, it can be created from outside and passed to the initialization function.",
    )
    def __init__(
        self, methods="ALL", map_=None, gee=True, folder=None, model=None, **kwargs
    ):

        # set ee dependencie
        self.ee = gee
        self.folder = folder
        gee is False or su.init_ee()

        # get the model
        self.model = model or AoiModel(gee=gee, folder=folder, **kwargs)

        # get the map if filled
        self.map_ = map_

        # create the method widget
        self.w_method = MethodSelect(methods, gee=gee, map_=map_)

        # add the methods blocks
        self.w_admin_0 = AdminField(0, gee=gee).get_items()
        self.w_admin_1 = AdminField(1, self.w_admin_0, gee=gee)
        self.w_admin_2 = AdminField(2, self.w_admin_1, gee=gee)
        self.w_vector = sw.VectorField(label=ms.aoi_sel.vector)
        self.w_points = sw.LoadTableField(label=ms.aoi_sel.points)

        # group them together with the same key as the select_method object
        self.components = {
            "ADMIN0": self.w_admin_0,
            "ADMIN1": self.w_admin_1,
            "ADMIN2": self.w_admin_2,
            "SHAPE": self.w_vector,
            "POINTS": self.w_points,
        }

        # hide them all
        [c.hide() for c in self.components.values()]

        # use the same alert as in the model
        self.alert = sw.Alert()

        # bind the widgets to the model
        (
            self.model.bind(self.w_admin_0, "admin")
            .bind(self.w_admin_1, "admin")
            .bind(self.w_admin_2, "admin")
            .bind(self.w_vector, "vector_json")
            .bind(self.w_points, "point_json")
            .bind(self.w_method, "method")
        )

        # defint the asset select separately. If no gee is set up we don't want any
        # gee based widget to be requested. If it's the case, application that does not support GEE
        # will crash if the user didn't authenticate
        if self.ee:
            self.w_asset = sw.VectorField(
                label=ms.aoi_sel.asset, gee=True, folder=self.folder, types=["TABLE"]
            )
            self.w_asset.hide()
            self.components["ASSET"] = self.w_asset
            self.model.bind(self.w_asset, "asset_name")

        # define DRAW option separately as it will only work if the map is set
        if self.map_:
            self.w_draw = sw.TextField(label=ms.aoi_sel.aoi_name).hide()
            self.components["DRAW"] = self.w_draw
            self.model.bind(self.w_draw, "name")
            self.aoi_dc = sm.DrawControl(self.map_)
            self.aoi_dc.hide()

        # add a validation btn
        self.btn = sw.Btn(ms.aoi_sel.btn)

        # create the widget
        self.children = (
            [self.w_method] + [*self.components.values()] + [self.btn, self.alert]
        )

        super().__init__(**kwargs)

        # js events
        self.w_method.observe(self._activate, "v_model")  # activate widgets
        self.btn.on_event("click", self._update_aoi)  # load the informations

        # reset te aoi_model
        self.model.clear_attributes()

    @sd.loading_button(debug=True)
    def _update_aoi(self, widget, event, data):
        """load the object in the model & update the map (if possible)"""

        # read the information from the geojson datas
        if self.map_:
            self.model.geo_json = self.aoi_dc.to_json()

        # update the model
        self.model.set_object()
        self.alert.add_msg(ms.aoi_sel.complete, "success")

        # update the map
        if self.map_:
            self.map_.remove_layer("aoi", none_ok=True)
            self.map_.zoom_bounds(self.model.total_bounds())

            if self.ee:
                self.map_.add_ee_layer(self.model.feature_collection, {}, name="aoi")
            else:
                self.map_.add_layer(self.model.get_ipygeojson())

            self.aoi_dc.hide()

        # tell the rest of the apps that the aoi have been updated
        self.updated += 1

        return self

    def reset(self):
        """clear the aoi_model from input and remove the layer from the map (if existing)"""

        # reset the view of the widgets
        self.w_method.v_model = None

        # clear the map
        self.map_ is None or self.map_.remove_layer("aoi", none_ok=True)

        return self

    @sd.switch("loading", on_widgets=["w_method"])
    def _activate(self, change):
        """activate the adapted widgets"""

        # clear and hide the alert
        self.alert.reset()

        # hide the widget so that the user doens't see status changes
        [w.hide() for w in self.components.values()]

        # clear the inputs in a second step as reseting a FileInput can be long
        [w.reset() for w in self.components.values()]

        # deactivate or activate the dc
        # clear the geo_json saved features to start from scratch
        if self.map_:
            if change["new"] == "DRAW":
                self.aoi_dc.show()
            else:
                self.aoi_dc.hide()

        # activate the correct widget
        w = next((w for k, w in self.components.items() if k == change["new"]), None)
        w is None or w.show()

        # init the name to the current value
        now = dt.now().strftime("%Y-%m-%d_%H-%M-%S")
        self.w_draw.v_model = None if change["new"] is None else f"Manual_aoi_{now}"

        return<|MERGE_RESOLUTION|>--- conflicted
+++ resolved
@@ -4,10 +4,6 @@
 from deprecated.sphinx import versionadded
 from traitlets import Int
 
-<<<<<<< HEAD
-import sepal_ui.mapping as sm
-=======
->>>>>>> 668d3654
 import sepal_ui.sepalwidgets as sw
 from sepal_ui.aoi.aoi_model import AoiModel
 from sepal_ui.message import ms
