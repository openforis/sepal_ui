--- conflicted
+++ resolved
@@ -295,13 +295,6 @@
         super().__init__(**kwargs)
 
         # js events
-<<<<<<< HEAD
-        self.w_method.observe(self._activate, 'v_model') # activate the appropriate widgets
-        self.btn.on_event('click', self._update_aoi) # load the informations
-        if self.map_: self.map_.dc.on_draw(self._handle_draw) # handle map drawing
-            
-    @su.loading_button(debug=True)
-=======
         self.w_method.observe(
             self._activate, "v_model"
         )  # activate the appropriate widgets
@@ -310,7 +303,7 @@
             self.map_.dc.on_draw(self._handle_draw)  # handle map drawing
 
     @su.loading_button(debug=False)
->>>>>>> c21e8ff8
+
     def _update_aoi(self, widget, event, data):
         """load the object in the model & update the map (if possible)"""
 
