from pathlib import Path
from traitlets import link

import ipyvuetify as v

from .parameters import *
from sepal_ui import sepalwidgets as sw
from sepal_ui.message import ms
from sepal_ui import reclassify as rec


class ReclassifyTile(sw.Tile):
    """
<<<<<<< HEAD
    All in one tile to reclassify GEE assets or local raster and create custom 
    classifications
        
    Args:
        results_dir (str|pathlike object): Directory to store the outputs 
            (rasters, and csv_files). default to ~/downloads
        gee (bool): Use GEE variant, to reclassify assets or local input. 
            default True
        dst_class (str|pathlib.Path, optional): the file to be used as 
            destination classification. for app that require specific code 
            system the file can be set prior and the user won't have the 
            oportunity to change it
        default_class (dict|optional): the default classification system to 
            use, need to point to existing sytem: {name: absolute_path}
        
    Attributes: 
        result_dir (pathlib.Path): Directory to store the outputs 
            (rasters, and csv_files).
=======
    All in one tile to reclassify GEE assets or local raster and create custom classifications

    Args:
        results_dir (str|pathlike object): Directory to store the outputs (rasters, and csv_files). default to ~/downloads
        gee (bool): Use GEE variant, to reclassify assets or local input. default True
        dst_class (str|pathlib.Path, optional): the file to be used as destination classification. for app that require specific code system the file can be set prior and the user won't have the oportunity to change it
        default_class (dict|optional): the default classification system to use, need to point to existing sytem: {name: absolute_path}

    Attributes:
        result_dir (pathlib.Path): Directory to store the outputs (rasters, and csv_files).
>>>>>>> 31ef14b8
        model (ReclassifyModel): the reclassify model to use with these inputs
        reclassify_view (ReclassifyView): a fully qualified ReclassifyView object
        table_view (TableView): a fully qualified TableView object
    """
<<<<<<< HEAD
    
    def __init__(
        self, 
        results_dir=Path.home()/'downloads', 
        gee=True, 
        dst_class=None, 
        default_class={}, 
        aoi_model=None, 
        **kwargs
    ):
        
        # output directory
        self.results_dir = Path(results_dir)

        self.aoi_model = aoi_model
        # create the model
        self.model = rec.ReclassifyModel(
            dst_dir=self.results_dir, gee=gee, aoi_model=self.aoi_model
        )

        
        # set the tabs elements
        self.reclassify_view = rec.ReclassifyView(
            self.model, 
            out_path=self.results_dir, 
            gee=gee, 
            default_class=default_class, 
            aoi_model=aoi_model,
            save=True
        ).nest_tile()
        
=======

    def __init__(
        self,
        results_dir=Path.home() / "downloads",
        gee=True,
        dst_class=None,
        default_class={},
        **kwargs
    ):

        # output directory
        self.results_dir = Path(results_dir)

        # create the model
        self.model = rec.ReclassifyModel(dst_dir=self.results_dir, gee=gee)

        # set the tabs elements
        self.reclassify_view = rec.ReclassifyView(
            self.model, out_path=self.results_dir, gee=gee, default_class=default_class
        ).nest_tile()
>>>>>>> 31ef14b8
        self.table_view = rec.TableView(out_path=self.results_dir).nest_tile()

        # create the tab
        tiles = [self.reclassify_view, self.table_view]

        self._tabs = v.Tabs(
            class_="mt-5",
            grow=True,
            # background_color='grey darken-4',
            v_model=0,
            children=[
                v.Tab(children=[t.title.children[0].children[0]], key=i)
                for i, t in enumerate(tiles)
            ],
        )

        self._content = v.TabsItems(
            v_model=0,
            children=[v.TabItem(children=[t], key=i) for i, t in enumerate(tiles)],
        )

        super().__init__(
            id_="reclassify_tile",
            title=ms.rec.tile.title,
            inputs=[self._tabs, self._content],
            **kwargs
        )

        # js interaction
        link((self._tabs, "v_model"), (self._content, "v_model"))<|MERGE_RESOLUTION|>--- conflicted
+++ resolved
@@ -11,26 +11,7 @@
 
 class ReclassifyTile(sw.Tile):
     """
-<<<<<<< HEAD
-    All in one tile to reclassify GEE assets or local raster and create custom 
-    classifications
-        
-    Args:
-        results_dir (str|pathlike object): Directory to store the outputs 
-            (rasters, and csv_files). default to ~/downloads
-        gee (bool): Use GEE variant, to reclassify assets or local input. 
-            default True
-        dst_class (str|pathlib.Path, optional): the file to be used as 
-            destination classification. for app that require specific code 
-            system the file can be set prior and the user won't have the 
-            oportunity to change it
-        default_class (dict|optional): the default classification system to 
-            use, need to point to existing sytem: {name: absolute_path}
-        
-    Attributes: 
-        result_dir (pathlib.Path): Directory to store the outputs 
-            (rasters, and csv_files).
-=======
+
     All in one tile to reclassify GEE assets or local raster and create custom classifications
 
     Args:
@@ -41,12 +22,10 @@
 
     Attributes:
         result_dir (pathlib.Path): Directory to store the outputs (rasters, and csv_files).
->>>>>>> 31ef14b8
         model (ReclassifyModel): the reclassify model to use with these inputs
         reclassify_view (ReclassifyView): a fully qualified ReclassifyView object
         table_view (TableView): a fully qualified TableView object
     """
-<<<<<<< HEAD
     
     def __init__(
         self, 
@@ -78,28 +57,6 @@
             save=True
         ).nest_tile()
         
-=======
-
-    def __init__(
-        self,
-        results_dir=Path.home() / "downloads",
-        gee=True,
-        dst_class=None,
-        default_class={},
-        **kwargs
-    ):
-
-        # output directory
-        self.results_dir = Path(results_dir)
-
-        # create the model
-        self.model = rec.ReclassifyModel(dst_dir=self.results_dir, gee=gee)
-
-        # set the tabs elements
-        self.reclassify_view = rec.ReclassifyView(
-            self.model, out_path=self.results_dir, gee=gee, default_class=default_class
-        ).nest_tile()
->>>>>>> 31ef14b8
         self.table_view = rec.TableView(out_path=self.results_dir).nest_tile()
 
         # create the tab
