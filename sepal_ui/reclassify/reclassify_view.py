--- conflicted
+++ resolved
@@ -94,33 +94,22 @@
         btn = sw.Btn("Save matrix")
         cancel = sw.Btn("Cancel", outlined=True)
         actions = v.CardActions(children=[cancel, btn])
-<<<<<<< HEAD
         self.alert = sw.Alert(children=['Choose a name for the output']).show()
         
         # default parameters 
-=======
-
-        # default parameters
->>>>>>> 31ef14b8
         self.value = False
         self.max_width = 500
         self.overlay_opcity = 0.7
         self.persistent = True
-<<<<<<< HEAD
         self.children = [v.Card(
             class_='pa-4',
             children=[title, self.w_file, self.alert, actions]
         )]
         
-=======
-        self.children = [v.Card(class_="pa-4", children=[title, self.w_file, actions])]
-
->>>>>>> 31ef14b8
         # create the dialog
         super().__init__(**kwargs)
 
         # js behaviour
-<<<<<<< HEAD
         cancel.on_event('click', self._cancel)
         btn.on_event('click', self._save)
         self.w_file.on_event('blur', self._sanitize)
@@ -139,12 +128,6 @@
             
         self.alert.add_msg(msg)
         
-=======
-        cancel.on_event("click", self._cancel)
-        btn.on_event("click", self._save)
-        self.w_file.on_event("blur", self._sanitize)
-
->>>>>>> 31ef14b8
     def _cancel(self, widget, event, data):
         """do nothing and exit"""
 
@@ -155,7 +138,6 @@
 
     def _save(self, widget, event, data):
         """save the matrix in a specified file"""
-<<<<<<< HEAD
         
         file = self.folder/f'{su.normalize_str(self.w_file.v_model)}.csv'
         
@@ -163,14 +145,6 @@
         matrix.columns = MATRIX_NAMES
         matrix.to_csv(file, index=False)
         
-=======
-
-        file = self.folder / f"{su.normalize_str(self.w_file.v_model)}.csv"
-
-        lines = [f"{src},{dst}" for src, dst in self._matrix.items()]
-        file.write_text("\n".join(lines))
-
->>>>>>> 31ef14b8
         # hide the dialog
         self.value = False
 
@@ -209,14 +183,9 @@
 
         # set default parameters
         self.items = [
-<<<<<<< HEAD
             {'text': f'{code}: {item[0]}', 'value': code} 
             for code, item 
             in new_codes.items()
-=======
-            {"text": f"{code}: {item[0]}", "value": code}
-            for code, item in new_codes.items()
->>>>>>> 31ef14b8
         ]
         self.dense = True
         self.multiple = False
@@ -230,23 +199,6 @@
 
 class ReclassifyTable(v.SimpleTable, sw.SepalWidget):
     """
-<<<<<<< HEAD
-    Table to store the reclassifying information. 
-    2 columns are integrated, the new class value and the values in the 
-    original input. One can select multiple class to be reclassify in the new 
-    classification
-    
-    Args:
-        model (ReclassifyModel): model embeding the traitlet dict to store the 
-            reclassifying matrix. keys: class value in dst, values: list of 
-            values in src.
-        dst_classes (dict|optional): a dictionnary that represent the classes 
-            of new the new classification table as {class_code: (class_name, class_color)}. 
-            class_code must be ints and class_name str.
-        src_classes (dict|optional): the list of existing values within the 
-            input file {class_code: (class_name, class_color)}
-        
-=======
     Table to store the reclassifying information.
     2 columns are integrated, the new class value and the values in the original input
     One can select multiple class to be reclassify in the new classification
@@ -256,7 +208,6 @@
         dst_classes (dict|optional): a dictionnary that represent the classes of new the new classification table as {class_code: (class_name, class_color)}. class_code must be ints and class_name str.
         src_classes (dict|optional): the list of existing values within the input file {class_code: (class_name, class_color)}
 
->>>>>>> 31ef14b8
     Attributes:
         HEADER (list): name of the column header (from, to)
         model (ReclassifyModel): the reclassifyModel object to manipulate the 
@@ -279,13 +230,8 @@
         # create the table elements
         self._header = [
             v.Html(
-<<<<<<< HEAD
-                tag='tr', 
-                children=[v.Html(tag = 'th', children = [h]) for h in self.HEADERS]
-=======
                 tag="tr",
                 children=[v.Html(tag="th", children=[h]) for h in self.HEADERS],
->>>>>>> 31ef14b8
             )
         ]
         self.set_table(dst_classes, src_classes)
@@ -295,19 +241,9 @@
         Rebuild the table content based on the new_classes and codes provided
 
         Args:
-<<<<<<< HEAD
-            dst_classes (dict|optional): a dictionnary that represent the 
-                classes of new the new classification table as 
-                {class_code: (class_name, class_color)}. class_code must be ints 
-                and class_name str.
-            src_classes (dict|optional): the list of existing values within the 
-                input file {class_code: (class_name, class_color)}
-            
-=======
             dst_classes (dict|optional): a dictionnary that represent the classes of new the new classification table as {class_code: (class_name, class_color)}. class_code must be ints and class_name str.
             src_classes (dict|optional): the list of existing values within the input file {class_code: (class_name, class_color)}
 
->>>>>>> 31ef14b8
         Return:
             self
         """
@@ -316,19 +252,11 @@
         self.model.matrix = {code: None for code in src_classes.keys()}
 
         # create the select list
-<<<<<<< HEAD
         # they need to observe each other to adapt the available class list dynamically 
         self.class_select_list = {
             k: ClassSelect(dst_classes, k) for k in src_classes.keys()
         }
         
-=======
-        # they need to observe each other to adapt the available class list dynamically
-        self.class_select_list = {
-            k: ClassSelect(dst_classes, k) for k in src_classes.keys()
-        }
-
->>>>>>> 31ef14b8
         rows = [
             v.Html(
                 tag="tr",
@@ -378,22 +306,9 @@
 
 class ReclassifyView(v.Card):
     """
-<<<<<<< HEAD
-    Stand-alone Card object allowing the user to reclassify a input file. 
-    the input can be of any type (vector or raster) and from any source 
-    (local or GEE). 
-    The user need to provide a destination classification file (table) in the 
-    following format : 3 headless columns: 'code', 'desc', 'color'. Once all 
-    the old class have been attributed to their new class the file can be 
-    exported in the source format to local memory or GEE. the output is also 
-    savec in memory for further use in the app. It can be used as a tile in a 
-    sepal_ui app. The id_ of the tile is set to "reclassify_tile"
-    
-=======
     Stand-alone Card object allowing the user to reclassify a input file. the input can be of any type (vector or raster) and from any source (local or GEE).
     The user need to provide a destination classification file (table) in the following format : 3 headless columns: 'code', 'desc', 'color'. Once all the old class have been attributed to their new class the file can be exported in the source format to local memory or GEE. the output is also savec in memory for further use in the app. It can be used as a tile in a sepal_ui app. The id_ of the tile is set to "reclassify_tile"
 
->>>>>>> 31ef14b8
     Args:
         model (ReclassifyModel): the reclassify model to manipulate the 
             classification dataset. default to a new one
@@ -402,19 +317,9 @@
         out_path (str,optional): the folder to save the created classifications. 
             default to ~/downloads
         gee (bool): either or not to set :code:`gee` to True. default to False
-<<<<<<< HEAD
-        dst_class (str|pathlib.Path, optional): the file to be used as 
-            destination classification. for app that require specific code 
-            system the file can be set prior and the user won't have the 
-            oportunity to change it.
-        default_class (dict|optional): the default classification system to 
-            use, need to point to existing sytem: {name: absolute_path}
-        
-=======
         dst_class (str|pathlib.Path, optional): the file to be used as destination classification. for app that require specific code system the file can be set prior and the user won't have the oportunity to change it
         default_class (dict|optional): the default classification system to use, need to point to existing sytem: {name: absolute_path}
 
->>>>>>> 31ef14b8
     Attributes:
         model (ReclassifyModel): the reclassify model to manipulate the 
             classification dataset
@@ -438,7 +343,6 @@
     """
 
     def __init__(
-<<<<<<< HEAD
         self, 
         model=None, 
         class_path=Path.home(), 
@@ -451,18 +355,6 @@
         **kwargs
     ):
         
-=======
-        self,
-        model=None,
-        class_path=Path.home(),
-        out_path=Path.home() / "downloads",
-        gee=False,
-        dst_class=None,
-        default_class={},
-        **kwargs,
-    ):
-
->>>>>>> 31ef14b8
         # create metadata to make it compatible with the framwork app system
         self._metadata = {"mount_id": "reclassify_tile"}
 
@@ -471,7 +363,6 @@
 
         # create the object
         super().__init__(**kwargs)
-<<<<<<< HEAD
         
         # set up a default model 
         self.model = (
@@ -480,12 +371,6 @@
             else ReclassifyModel(gee=gee, dst_dir=out_path, aoi_model=aoi_model)
         )
         
-=======
-
-        # set up a default model
-        self.model = model if model else ReclassifyModel(gee=gee, dst_dir=out_path)
-
->>>>>>> 31ef14b8
         # set the folders
         self.class_path = Path(class_path)
         self.out_path = Path(out_path)
@@ -663,14 +548,8 @@
 
     def load_matrix_content(self, change):
         """
-<<<<<<< HEAD
-        Load the content of the file in the matrix. The table need to be 
-        already set to perform this operation
-        
-=======
         Load the content of the file in the matrix. The table need to be already set to perform this operation
 
->>>>>>> 31ef14b8
         Return:
             self
         """
@@ -681,7 +560,6 @@
 
         # exit if no table is loaded
         if len(self.reclassify_table.children[0].children) < 3:
-<<<<<<< HEAD
             raise Exception('A classification system need to be selected first')
             
         # load the file 
@@ -699,20 +577,6 @@
                 input_data = input_data[MATRIX_NAMES]
             else:
                 raise Exception("This file is not a properly formatted as classification matrix")
-=======
-            raise Exception("A classification system need to be selected first")
-
-        # load the file
-        # sanity checks
-        input_data = pd.read_csv(change["new"], names=["src", "dst"])
-        if (
-            not all(t == np.int64 for t in input_data.dtypes)
-            or len(input_data.columns) != 2
-        ):
-            raise Exception(
-                "This file is not a properly formatted classification matrix"
-            )
->>>>>>> 31ef14b8
 
         # check that the destination values are all available
         widget = list(self.reclassify_table.class_select_list.values())[0]
