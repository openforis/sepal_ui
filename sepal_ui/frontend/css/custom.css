/*******************************************************************************
 * Customization of the provided css from the different libs used by sepal_ui
 */

/* replace the map panel elements on top */
.leaflet-pane,
.leaflet-top,
.leaflet-bottom {
  z-index: 2 !important;
}

/* remove the shadow from the widgets on the maps */
.leaflet-widgetcontrol {
  box-shadow: none;
}

/* remove extra padding on top of the content */
main.v-content {
  padding-top: 0px !important;
}

.v-alert__wrapper .progress {
  background-color: transparent;
}

/* set the bar on top of the map (800) when set to fullscreen */
header.v-app-bar {
  z-index: 800 !important;
}

/* set the menu_content on top of the map when it's set to fullscreen */
.v-menu__content {
  max-width: 100% !important;
<<<<<<< HEAD
  z-index: 801;
=======
  z-index: 801 !important;
>>>>>>> 1be0e45e
}

/* make sure navigation drawers are always visible when they exist */
nav.v-navigation-drawer {
  z-index: 900 !important;
}

/* create extra position for the leaflet map controls */
.leaflet-center {
  left: 50%;
  transform: translate(-50%, 0%);
}

.leaflet-middle {
  top: 50%;
  position: absolute;
  z-index: 1000;
  pointer-events: none;
  transform: translate(0%, -50%);
}

.leaflet-center.leaflet-middle {
  transform: translate(-50%, -50%);
}

/* create extra classes to customize the layer_control table */
.v-no-hover:hover {
  background-color: transparent !important;
}

.v-no-border tbody tr td,
.v-no-border tbody tr th {
  border: none !important;
}

/* extra css rules to make the messages disappear beneath the SimpleSlider */
.v-no-messages .v-messages {
  display: none;
}

.v-no-messages .v-input__slot {
  margin-bottom: 0;
}

/* specific css for the btn placed on maps */
.v-btn.v-size--default.v-map-btn:not(.v-btn--round) {
  padding: 0px;
  min-width: 0px;
  width: 30px;
  height: 30px;
}

/* add specific css for the zoom btn of the map */
.v-btn.v-zoom-plus {
  border-bottom-left-radius: 0;
  border-bottom-right-radius: 0;
}

.v-btn.v-zoom-minus {
  margin-top: -1px;
  border-top-left-radius: 0;
  border-top-right-radius: 0;
}

/* css rules for fullscreen menus */
.v-card.v-menu-fullscreen {
  width: calc(100vw - 80px);
  height: calc(100vh - 20px);
}

/* hide the disclaimer message placed on top of the ui notebook
 * the message will be displayed until the css is loaded */
#loading-app {
  display: none !important;
}

/* Related with https://github.com/12rambau/sepal_ui/issues/893 */
#rendered_cells {
  contain: revert !important;
  background-color: revert !important;
}

.full-screen-map > .leaflet-container {
  position: fixed !important;
  width: 100vw;
  height: calc(100vh - 48px);
  z-index: 800;
  bottom: 0;
  left: 0;
}<|MERGE_RESOLUTION|>--- conflicted
+++ resolved
@@ -31,11 +31,7 @@
 /* set the menu_content on top of the map when it's set to fullscreen */
 .v-menu__content {
   max-width: 100% !important;
-<<<<<<< HEAD
-  z-index: 801;
-=======
   z-index: 801 !important;
->>>>>>> 1be0e45e
 }
 
 /* make sure navigation drawers are always visible when they exist */
