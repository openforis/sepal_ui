/*******************************************************************************
 * Customization of the provided css from the different libs used by sepal_ui
 */

/* replace the map panel elements on top */
.leaflet-pane,
.leaflet-top,
.leaflet-bottom {
  z-index: 2 !important;
}

/* remove the shadow from the widgets on the maps */
.leaflet-widgetcontrol {
  box-shadow: none;
}

/* remove extra padding on top of the content */
main.v-content {
  padding-top: 0px !important;
}

/* remove all the backgrounds from the controls and widget to be colored naturelly by the map */
.leaflet-control-container .vuetify-styles .v-application {
  background: rgb(0, 0, 0, 0);
}
.v-alert__wrapper .progress {
  background-color: transparent;
}

/* set the bar on top of the map (800) when set to fullscreen */
header.v-app-bar {
  z-index: 800 !important;
}

/* set the menu_content on top of the map when it's set to fullscreen */
.v-menu__content {
  z-index: 801 !important;
}

/* make sure the dialog remain on top of the bars (header and footer) */
.v-dialog__content {
  z-index: 802 !important;
}

/* make sure navigation drawers are always visibles when they exist */
nav.v-navigation-drawer {
  z-index: 900 !important;
}

/* create extra position for the leaflet map controls */
.leaflet-center {
  left: 50%;
  transform: translate(-50%, 0%);
}

.leaflet-middle {
  top: 50%;
  position: absolute;
  z-index: 1000;
  pointer-events: none;
  transform: translate(0%, -50%);
}

.leaflet-center.leaflet-middle {
  transform: translate(-50%, -50%);
}

<<<<<<< HEAD
/* create extra classes to customize the layer_control table */
.v-no-hover:hover {
  background-color: transparent !important;
}

.v-no-border tbody tr td,
.v-no-border tbody tr th {
  border: none !important;
}

/* extra css rules to make the messages disapear beneath the SimpleSlider */
.v-no-messages .v-messages {
  display: none;
}

.v-no-messages .v-input__slot {
  margin-bottom: 0;
=======
/* specific css for the btn placed on maps */
.v-btn.v-size--default.v-map-btn:not(.v-btn--round) {
  padding: 0px;
  min-width: 0px;
  width: 30px;
  height: 30px;
}

/* add specific css for the zoom btn of the map */
.v-btn.v-zoom-plus {
  border-bottom-left-radius: 0;
  border-bottom-right-radius: 0;
}

.v-btn.v-zoom-minus {
  margin-top: -1px;
  border-top-left-radius: 0;
  border-top-right-radius: 0;
>>>>>>> 7e45a24f
}<|MERGE_RESOLUTION|>--- conflicted
+++ resolved
@@ -65,7 +65,6 @@
   transform: translate(-50%, -50%);
 }
 
-<<<<<<< HEAD
 /* create extra classes to customize the layer_control table */
 .v-no-hover:hover {
   background-color: transparent !important;
@@ -83,7 +82,7 @@
 
 .v-no-messages .v-input__slot {
   margin-bottom: 0;
-=======
+
 /* specific css for the btn placed on maps */
 .v-btn.v-size--default.v-map-btn:not(.v-btn--round) {
   padding: 0px;
@@ -102,5 +101,5 @@
   margin-top: -1px;
   border-top-left-radius: 0;
   border-top-right-radius: 0;
->>>>>>> 7e45a24f
+
 }