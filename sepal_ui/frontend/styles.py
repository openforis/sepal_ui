"""Helpers to customize the display of sepal-ui widgets and maps."""

from pathlib import Path
from types import SimpleNamespace
from typing import Tuple

import ipyvuetify as v
from IPython.display import HTML, Javascript, display
from ipyvuetify._version import semver
from ipywidgets import Widget
from traitlets import Bool, HasTraits, Unicode, link

import sepal_ui.scripts.utils as su
from sepal_ui.conf import config

################################################################################
# access the folders where style information is stored (layers, widgets)
#

# the colors are set using tables as follow.
# 1 (True): dark theme
# 0 (false): light theme
JSON_DIR: Path = Path(__file__).parent / "json"
"The path to the json style folder"

CSS_DIR: Path = Path(__file__).parent / "css"
"The path to the css style folder"

JS_DIR: Path = Path(__file__).parent / "js"
"The path to the js style folder"

################################################################################
# define all the colors that we want to use in the theme
#


TYPES: Tuple[str, ...] = (
    "info",
    "primary",
    "primary_contarst",
    "secondary",
    "secondary_contrast",
    "accent",
    "error",
    "success",
    "warning",
    "anchor",
    "main",
    "darker",
    "bg",
    "menu",
)
"The different types defined by ipyvuetify"


class ThemeColors(Widget):

    _model_name = Unicode("ThemeColorsModel").tag(sync=True)

    _model_module = Unicode("jupyter-vuetify").tag(sync=True)

    _view_module_version = Unicode(semver).tag(sync=True)

    _model_module_version = Unicode(semver).tag(sync=True)

    _theme_name = Unicode().tag(sync=True)

    primary = Unicode().tag(sync=True)
    primary_contrast = Unicode().tag(sync=True)
    secondary = Unicode().tag(sync=True)
    secondary_contrast = Unicode().tag(sync=True)
    accent = Unicode().tag(sync=True)
    error = Unicode().tag(sync=True)
    info = Unicode().tag(sync=True)
    success = Unicode().tag(sync=True)
    warning = Unicode().tag(sync=True)
    anchor = Unicode(None, allow_none=True).tag(sync=True)
    main = Unicode().tag(sync=True)
    bg = Unicode().tag(sync=True)
    menu = Unicode().tag(sync=True)
    darker = Unicode().tag(sync=True)


dark_theme_colors = ThemeColors(
    _theme_name="dark",
    primary="#76591e",
    primary_contrast="#bf8f2d",  # a bit lighter than the primary color
    secondary="#363e4f",
    secondary_contrast="#5d76ab",
    error="#a63228",
    info="#c5c6c9",
    success="#3f802a",
    warning="#b8721d",
    accent="#272727",
    anchor="#f3f3f3",
    main="#24221f",
    darker="#1a1a1a",
    bg="#121212",
    menu="#424242",
)

light_theme_colors = ThemeColors(
    _theme_name="light",
    primary="#5BB624",
    primary_contrast="#76b353",
    accent="#f3f3f3",
    anchor="#f3f3f3",
    secondary="#2199C4",
    secondary_contrast="#5d76ab",
    success=v.theme.themes.light.success,
    info=v.theme.themes.light.info,
    warning=v.theme.themes.light.warning,
    error=v.theme.themes.light.error,
    main="#2196f3",  # used by appbar and versioncard
    darker="#ffffff",  # used for the navdrawer
    bg="#FFFFFF",
    menu="#FFFFFF",
)

<<<<<<< HEAD
DARK_THEME = {
    k: v for k, v in dark_theme_colors.__dict__["_trait_values"].items() if k in TYPES
}
"colors used for the dark theme"

LIGHT_THEME = {
    k: v for k, v in light_theme_colors.__dict__["_trait_values"].items() if k in TYPES
}
=======
DARK_THEME = {k: v for k, v in dark_theme_colors.__dict__["_trait_values"].items() if k in TYPES}
"colors used for the dark theme"

LIGHT_THEME = {k: v for k, v in light_theme_colors.__dict__["_trait_values"].items() if k in TYPES}
>>>>>>> 0d8dfbc7
"colors used for the light theme"


# override the default theme with the custom ones
v.theme.themes.light = light_theme_colors
v.theme.themes.dark = dark_theme_colors

################################################################################
# define classes and method to make the application responsive
#


def get_theme() -> str:
    """Get theme name from the config file (default to dark).

    Returns:
        The theme to use
    """
    return config.get("sepal-ui", "theme", fallback="dark")


class SepalColor(HasTraits, SimpleNamespace):

    _dark_theme: Bool = Bool(True if get_theme() == "dark" else False).tag(sync=True)
    "Whether to use dark theme or not. By changing this value, the theme value will be stored in the conf file. Is only intended to be accessed in development mode."

    def __init__(self) -> None:
        """Custom simple name space to store and access to the sepal_ui colors and with a magic method to display theme."""
        link((self, "_dark_theme"), (v.theme, "dark"))
        v.theme.observe(lambda *x: self.set_colors(), "dark")

        self.set_colors()

    def set_colors(self) -> None:
        """Set the current hexadecimal color in the object."""
        # Get get current theme name
        self.theme_name = "dark" if self._dark_theme else "light"

        # Save "new" theme in configuration file
        su.set_config("theme", self.theme_name)

        self.colors_dict = DARK_THEME if self._dark_theme else LIGHT_THEME
        SimpleNamespace.__init__(self, **self.colors_dict)

    def _repr_html_(self, *_) -> str:
        """Rich display of the color palette in an HTML frontend."""
        s = 60
        html = f"<h3>Current theme: {self.theme_name}</h3><table>"
        items = {k: v for k, v in self.colors_dict.items()}.items()

        for name, color in items:
            c = su.to_colors(color)
            html += f"""
            <th>
                <svg width='{s}' height='{s}'>
                    <rect width='{s}' height='{s}' style='fill:{c};
                    stroke-width:1;stroke:rgb(255,255,255)'/>
                </svg>
            </th>
            """

        html += "</tr><tr>"
        html += "".join([f"<td>{name}</br>{color}</td>" for name, color in items])
        html += "</tr></table>"

        return html


# load custom styling of sepal_ui
sepal_ui_css = HTML(f"<style>{(CSS_DIR / 'custom.css').read_text()}</style>")

# load fa-6
fa_css = HTML(
    '<link rel="stylesheet" href="https://cdnjs.cloudflare.com/ajax/libs/font-awesome/6.2.1/css/all.min.css"/>'
)

# create a small hack to remove fontawesome from the html output
clean_fa_js = Javascript((JS_DIR / "fontawesome.js").read_text())

# display all
display(sepal_ui_css, fa_css, clean_fa_js)<|MERGE_RESOLUTION|>--- conflicted
+++ resolved
@@ -117,21 +117,10 @@
     menu="#FFFFFF",
 )
 
-<<<<<<< HEAD
-DARK_THEME = {
-    k: v for k, v in dark_theme_colors.__dict__["_trait_values"].items() if k in TYPES
-}
-"colors used for the dark theme"
-
-LIGHT_THEME = {
-    k: v for k, v in light_theme_colors.__dict__["_trait_values"].items() if k in TYPES
-}
-=======
 DARK_THEME = {k: v for k, v in dark_theme_colors.__dict__["_trait_values"].items() if k in TYPES}
 "colors used for the dark theme"
 
 LIGHT_THEME = {k: v for k, v in light_theme_colors.__dict__["_trait_values"].items() if k in TYPES}
->>>>>>> 0d8dfbc7
 "colors used for the light theme"
 
 
