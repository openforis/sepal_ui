--- conflicted
+++ resolved
@@ -6,19 +6,11 @@
   ".tiff": { "color": "secondary_contrast", "icon": "fa-regular fa-image" },
   ".vrt": { "color": "secondary_contrast", "icon": "fa-regular fa-image" },
   ".shp": {
-<<<<<<< HEAD
-    "color": ["secondary_contrast"],
-    "icon": "fa-solid fa-vector-square"
-  },
-  ".geojson": {
-    "color": ["secondary_contrast"],
-=======
     "color": "secondary_contrast",
     "icon": "fa-solid fa-vector-square"
   },
   ".geojson": {
     "color": "secondary_contrast",
->>>>>>> 0d8dfbc7
     "icon": "fa-solid fa-vector-square"
   },
   "DEFAULT": { "color": "anchor", "icon": "fa-regular fa-file" },
