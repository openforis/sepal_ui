--- conflicted
+++ resolved
@@ -252,11 +252,7 @@
         """
         self.toggle_button = v.Btn(
             icon=True,
-<<<<<<< HEAD
-            children=[v.Icon(class_="white--text", children=["fa-solid fa-bars"])],
-=======
             children=[v.Icon(class_="white--text", children=["fa-solid fa-ellipsis-v"])],
->>>>>>> 9cb21d31
         )
 
         self.title = v.ToolbarTitle(children=[title])
@@ -333,13 +329,8 @@
         icon = icon if icon else "fa-regular fa-folder"
 
         children = [
-<<<<<<< HEAD
-            v.ListItemAction(children=[v.Icon(children=[icon])]),
-            v.ListItemContent(children=[v.ListItemTitle(children=[title])]),
-=======
             v.ListItemAction(children=[v.Icon(class_="white--text", children=[icon])]),
             v.ListItemContent(children=[v.ListItemTitle(class_="white--text", children=[title])]),
->>>>>>> 9cb21d31
         ]
 
         # set default parameters
@@ -361,13 +352,7 @@
         # cannot be set as a class member because it will be shared with all
         # the other draweritems.
         self.alert_badge = v.ListItemAction(
-<<<<<<< HEAD
-            children=[
-                v.Icon(children=["fa-solid fa-circle"], x_small=True, color="error")
-            ]
-=======
             children=[v.Icon(children=["fa-solid fa-circle"], x_small=True, color="red")]
->>>>>>> 9cb21d31
         )
 
         if model:
