--- conflicted
+++ resolved
@@ -6,14 +6,8 @@
 from tqdm.notebook import tqdm
 from traitlets import Bool, Unicode, directional_link, observe
 
-<<<<<<< HEAD
 from sepal_ui import color
-from sepal_ui.sepalwidgets.sepalwidget import SepalWidget
-from sepal_ui.scripts.utils import set_type
 from sepal_ui.frontend.styles import TYPES
-=======
-from sepal_ui.frontend.styles import TYPES, color
->>>>>>> 7710c4ab
 from sepal_ui.message import ms
 from sepal_ui.scripts import utils as su
 from sepal_ui.scripts.utils import set_type
