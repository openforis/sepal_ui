--- conflicted
+++ resolved
@@ -306,19 +306,13 @@
     Attributes:
         msg (Unicode): the msg to be displayed 
         loading (Bool): State of bar, it will display a loading spin wheel if not loading.
-<<<<<<< HEAD
-=======
         done (Bool): State of bar, it will display a loading spin wheel if not done. Legacy, will be deprecated in v_1.2.0
->>>>>>> b0698597
     
     """
     
     msg = Unicode('').tag(sync=True)
     loading = Bool(False).tag(sync=True)
-<<<<<<< HEAD
-=======
     done = Bool(True).tag(sync=True)
->>>>>>> b0698597
     
     def __init__(self,  **kwargs):
                         
@@ -337,10 +331,6 @@
     
     @observe('loading')
     def _change_loading(self, change):
-<<<<<<< HEAD
-        """ Change progress wheel state"""
-        self.progress.indeterminate = self.loading
-=======
         """ Change progress wheel state"""
         self.progress.indeterminate = self.loading
         
@@ -348,23 +338,15 @@
     def _change_done(self, change):
         """ Change progress wheel state"""
         self.progress.indeterminate = not self.loading
->>>>>>> b0698597
             
     @observe('msg')
     def _change_msg(self, change):
         """ Change state bar message"""
         self.children = [self.progress, self.msg]
         
-<<<<<<< HEAD
-    def add_msg(self, msg, loading=False):
-        """ Change current status message"""
-        self.msg = msg
-        self.loading = loading
-=======
     def add_msg(self, msg, loading=False, done=False):
         """ Change current status message"""
         self.msg = msg
         self.loading = any((not done, loading))
->>>>>>> b0698597
         
         return self