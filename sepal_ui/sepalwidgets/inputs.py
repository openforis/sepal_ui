--- conflicted
+++ resolved
@@ -437,12 +437,9 @@
         folder (str): the folder of the user assets
     """
     
-<<<<<<< HEAD
+
     @su.need_ee
     def __init__(self, label = 'Select an asset', folder = None, default_asset = None):
-=======
-    def __init__(self, label = 'Select an asset', folder = None, default_asset = None, *args, **kwargs):
->>>>>>> b0698597
         
         # initialize earth engine
         su.init_ee()
