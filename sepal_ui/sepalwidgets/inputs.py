"""Custom input widgets to setup parameters in application.

Gather the customized ``ipyvuetifyWidgets`` used to create input fields in applications.
All the content of this modules is included in the parent ``sepal_ui.sepalwidgets`` package. So it can be imported directly from there.

Example:
    .. jupyter-execute::

        from sepal_ui import sepalwidgets as sw

        sw.DatePicker()
"""

import json
from datetime import datetime
from pathlib import Path
from typing import Any, List, Optional, Union

import ee
import geopandas as gpd
import ipyvuetify as v
import pandas as pd
import traitlets as t
from deprecated.sphinx import versionadded
from eeclient.client import EESession
from natsort import humansorted
from reactivex import operators as ops
from reactivex.subject import Subject
from traitlets import link, observe
from typing_extensions import Self

from sepal_ui.frontend import styles as ss
from sepal_ui.message import ms
from sepal_ui.scripts import decorator as sd
from sepal_ui.scripts import utils as su
<<<<<<< HEAD
from sepal_ui.scripts.gee_interface import GEEInterface
=======
>>>>>>> 380ca665
from sepal_ui.scripts.thread_controller import TaskController
from sepal_ui.sepalwidgets.btn import Btn
from sepal_ui.sepalwidgets.sepalwidget import SepalWidget

__all__ = [
    "DatePicker",
    "FileInput",
    "LoadTableField",
    "AssetSelect",
    "PasswordField",
    "NumberField",
    "VectorField",
    "SimpleSlider",
]


@versionadded(
    version="2.13.0",
    reason="Empty v_model will be treated as empty string: :code:`v_model=''`.",
)
class DatePicker(v.Layout, SepalWidget):
    menu: Optional[v.Menu] = None
    "the menu widget to display the datepicker"

    date_text: Optional[v.TextField] = None
    "the text field of the datepicker widget"

    disabled: t.Bool = t.Bool(False).tag(sync=True)
    "the disabled status of the Datepicker object"

    def __init__(self, label: str = "Date", layout_kwargs: Optional[dict] = None, **kwargs) -> None:
        """Custom input widget to provide a reusable DatePicker.

        It allows to choose date as a string in the following format YYYY-MM-DD.

        Args:
            label: the label of the datepicker field
            layout_kwargs: any parameter for the wrapper v.Layout
            kwargs: any parameter from a v.DatePicker object.
        """
        kwargs["v_model"] = kwargs.get("v_model", "")

        # create the widgets
        self.date_picker = v.DatePicker(no_title=True, scrollable=True, **kwargs)

        self.date_text = v.TextField(
            label=label,
            hint="YYYY-MM-DD format",
            persistent_hint=True,
            prepend_icon="event",
            readonly=True,
            v_on="menuData.on",
        )

        self.menu = v.Menu(
            min_width="290px",
            transition="scale-transition",
            offset_y=True,
            v_model=False,
            close_on_content_click=False,
            children=[self.date_picker],
            v_slots=[
                {
                    "name": "activator",
                    "variable": "menuData",
                    "children": self.date_text,
                }
            ],
        )

        # set the default parameter
        layout_kwargs = layout_kwargs or {}
        layout_kwargs.setdefault("row", True)
        layout_kwargs.setdefault("class_", "pa-5")
        layout_kwargs.setdefault("align_center", True)
        layout_kwargs.setdefault("children", [v.Flex(xs10=True, children=[self.menu])])

        # call the constructor
        super().__init__(**layout_kwargs)

        link((self.date_picker, "v_model"), (self.date_text, "v_model"))
        link((self.date_picker, "v_model"), (self, "v_model"))

    @observe("v_model")
    def check_date(self, change: dict) -> None:
        """Check if the data is formatted date.

        A method to check if the value of the set v_model is a correctly formatted date
        Reset the widget and display an error if it's not the case.
        """
        self.date_text.error_messages = None

        # exit immediately if nothing is set
        if not change["new"]:
            return

        # change the error status
        if not self.is_valid_date(change["new"]):
            msg = self.date_text.hint
            self.date_text.error_messages = msg

        return

    @observe("v_model")
    def close_menu(self, change: dict) -> None:
        """A method to close the menu of the datepicker programmatically."""
        # set the visibility
        self.menu.v_model = False

        return

    @observe("disabled")
    def disable(self, change: dict) -> None:
        """A method to disabled the appropriate components in the datipkcer object."""
        self.menu.v_slots[0]["children"].disabled = self.disabled

        return

    def today(self) -> Self:
        """Update the date to the current day."""
        self.v_model = datetime.today().strftime("%Y-%m-%d")

        return self

    @staticmethod
    def is_valid_date(date: str) -> bool:
        """Check if the date is provided using the date format required for the widget.

        Args:
            date: the date to test in YYYY-MM-DD format

        Returns:
            The validity of the date with respect to the datepicker format
        """
        valid = True
        try:
            datetime.strptime(date, "%Y-%m-%d")
        except (ValueError, TypeError):
            valid = False

        return valid


class FileInput(v.Flex, SepalWidget):
    extensions: List[str] = []
    "list: the extensions list"

    folder: Path = Path.home()
    "the current folder"

    initial_folder: Path = Path.home()
    "the starting point of the file input"

    file: t.Unicode = t.Unicode("").tag(sync=True)
    "the current file"

    selected_file: Optional[v.TextField] = None
    "the textfield where the file pathname is stored"

    loading: Optional[v.ProgressLinear] = None
    "loading top bar of the menu component"

    file_list: Optional[v.List] = None
    "the list of files and folder that are available in the current folder"

    file_menu: Optional[v.Menu] = None
    "the menu that hide and show the file_list"

    reload: Optional[v.Btn] = None
    "reload btn to reload the file list on the current folder"

    clear: Optional[v.Btn] = None
    "clear btn to remove everything and set back to the ini folder"

    root: t.Unicode = t.Unicode("").tag(sync=True)
    "the root folder from which you cannot go higher in the tree."

    v_model: t.Unicode = t.Unicode(None, allow_none=True).tag(sync=True)
    "the v_model of the input"

    ICON_STYLE: dict = json.loads((ss.JSON_DIR / "file_icons.json").read_text())
    "the style applied to the icons in the file menu"

    def __init__(
        self,
        extensions: List[str] = [],
        folder: Union[str, Path] = Path.home(),
        label: str = ms.widgets.fileinput.label,
        v_model: str = "",
        clearable: bool = False,
        root: Union[str, Path] = "",
        cache=False,
        **kwargs,
    ) -> None:
        """Custom input field to select a file in the sepal folders.

        Args:
            extensions: the list of the allowed extensions. the FileInput will only display these extension and folders
            folder: the starting folder of the file input
            label: the label of the input
            v_model: the default value
            clearable: whether or not to make the widget clearable. default to False
            root: the root folder from which you cannot go higher in the tree.
            kwargs: any parameter from a v.Flex abject. If set, 'children' will be overwritten.
        """
        self.extensions = extensions
        self.initial_folder = folder
        self.folder = Path(folder)
        self.root = str(root) if isinstance(root, Path) else root
        self.cache_dirs = {}

        self.selected_file = v.TextField(
            readonly=True,
            label=ms.widgets.fileinput.placeholder,
            class_="ml-5 mt-5",
            v_model="",
        )

        self.loading = v.ProgressLinear(
            indeterminate=False,
            background_color="menu",
        )

        self.file_list = v.List(
            dense=True,
            color="menu",
            flat=True,
            v_model=True,
            max_height="300px",
            style_="overflow: auto;",
            children=[v.ListItemGroup(children=self._get_items(), v_model="")],
        )

        self.file_menu = v.Menu(
            min_width="400px",
            max_width="400px",
            children=[self.loading, self.file_list],
            v_model=False,
            close_on_content_click=False,
            v_slots=[
                {
                    "name": "activator",
                    "variable": "x",
                    "children": Btn(
                        gliph="fa-solid fa-search",
                        v_model=False,
                        v_on="x.on",
                        msg=label,
                    ),
                }
            ],
        )

        self.reload = v.Btn(
            icon=True,
            color="primary",
            children=[v.Icon(children=["fa-solid fa-sync-alt"])],
        )

        self.clear = v.Btn(
            icon=True,
            color="primary",
            children=[v.Icon(children=["fa-solid fa-times"])],
        )
        if not clearable:
            su.hide_component(self.clear)

        # set default parameters
        kwargs.setdefault("row", True)
        kwargs.setdefault("class_", "d-flex align-center mb-2")
        kwargs.setdefault("align_center", True)
        kwargs["children"] = [
            self.clear,
            self.reload,
            self.file_menu,
            self.selected_file,
        ]

        # call the constructor
        super().__init__(**kwargs)

        link((self.selected_file, "v_model"), (self, "file"))
        link((self.selected_file, "v_model"), (self, "v_model"))

        self.file_list.children[0].observe(self._on_file_select, "v_model")
        self.reload.on_event("click", self._on_reload)
        self.clear.on_event("click", self.reset)

        # set the default v_model
        self.v_model = v_model

    def reset(self, *args) -> Self:
        """Clear the File selection and move to the root folder."""
        # note: The args arguments are useless here but need to be kept so that
        # the function is natively compatible with the clear btn

        # do nothing if nothing is set to avoids extremely long waiting
        # time when multiple fileInput are reset at the same time as in the aoiView
        if self.v_model is not None:
            # move to root
            self._on_file_select({"new": self.initial_folder})

            # remove v_model
            self.v_model = ""

        return self

    def select_file(self, path: Union[str, Path]) -> Self:
        """Manually select a file from it's path. No verification on the extension is performed.

        Args:
            path: the path to the file
        """
        # cast to Path
        path = Path(path)

        # test file existence
        if not path.is_file():
            raise Exception(f"{path} is not a file")

        # set the menu to the folder of the file
        self._on_file_select({"new": path.parent})

        # select the appropriate file
        self._on_file_select({"new": path})

        return self

    def _on_file_select(self, change: dict) -> Self:
        """Dispatch the behavior between file selection and folder change."""
        if not change["new"]:
            return self

        new_value = Path(change["new"])

        if new_value.is_dir():
            self.folder = new_value

            # don't change folder if the folder is the parent of the root
            if not self.folder == Path(self.root).parent:
                self._change_folder()

        elif new_value.is_file():
            self.file = str(new_value)

        return self

    @sd.switch("indeterminate", on_widgets=["loading"])
    def _change_folder(self) -> None:
        """Change the target folder."""
        # get the items
        items = self._get_items()

        # reset files
        # this is resetting the scroll to top without using js scripts
        self.file_list.children[0].children = []

        # set the new files
        self.file_list.children[0].children = items

        return

    def _get_items(self) -> List[v.ListItem]:
        """Create the list of items inside the folder.

        Returns:
            list of items inside the selected folder
        """
        folder = self.folder

        list_dir = [el for el in folder.glob("*") if not el.name.startswith(".")]

        if self.extensions:
            valid_list_dir = []
            for el in list_dir:
                try:
                    if el.is_dir() or el.suffix in self.extensions:
                        valid_list_dir.append(el)
                except Exception:
                    continue
            list_dir = valid_list_dir

        if folder in self.cache_dirs:
            if self.cache_dirs[folder]["files"] == list_dir:
                return self.cache_dirs[folder]["items"]

        folder_list = []
        file_list = []

        for el in list_dir:
            if el.is_dir():
                icon = self.ICON_STYLE[""]["icon"]
                color = self.ICON_STYLE[""]["color"]
            elif el.suffix in self.ICON_STYLE.keys():
                icon = self.ICON_STYLE[el.suffix]["icon"]
                color = self.ICON_STYLE[el.suffix]["color"]
            else:
                icon = self.ICON_STYLE["DEFAULT"]["icon"]
                color = self.ICON_STYLE["DEFAULT"]["color"]

            children = [
                v.ListItemAction(children=[v.Icon(color=color, children=[icon])]),
                v.ListItemContent(children=[v.ListItemTitle(children=[el.stem + el.suffix])]),
            ]

            if el.is_dir():
                folder_list.append(v.ListItem(value=str(el), children=children))
            else:
                file_size = su.get_file_size(el)
                children.append(v.ListItemActionText(class_="ml-1", children=[file_size]))
                file_list.append(v.ListItem(value=str(el), children=children))

        folder_list = humansorted(folder_list, key=lambda x: x.value)
        file_list = humansorted(file_list, key=lambda x: x.value)

        parent_item = v.ListItem(
            value=str(folder.parent),
            children=[
                v.ListItemAction(
                    children=[
                        v.Icon(
                            color=self.ICON_STYLE["PARENT"]["color"],
                            children=[self.ICON_STYLE["PARENT"]["icon"]],
                        )
                    ]
                ),
                v.ListItemContent(
                    children=[v.ListItemTitle(children=[f".. /{folder.parent.stem}"])]
                ),
            ],
        )

        folder_list.extend(file_list)
        folder_list.insert(0, parent_item)

        self.cache_dirs.setdefault(folder, {})
        self.cache_dirs[folder]["files"] = list_dir
        self.cache_dirs[folder]["items"] = folder_list

        return folder_list

    def _on_reload(self, *args) -> None:
        # force the update of the current folder
        self._change_folder()

        return

    @observe("v_model")
    def close_menu(self, change: dict) -> None:
        """A method to close the menu of the Fileinput programmatically."""
        # set the visibility
        self.file_menu.v_model = False

        return


class LoadTableField(v.Col, SepalWidget):
    fileInput: Optional[FileInput] = None
    "The file input to select the .csv or .txt file"

    IdSelect: Optional[v.Select] = None
    "input to select the id column"

    LngSelect: Optional[v.Select] = None
    "input to select the lng column"

    LatSelect: Optional[v.Select] = None
    "input to select the lat column"

    default_v_model: dict = {
        "pathname": None,
        "id_column": None,
        "lat_column": None,
        "lng_column": None,
    }
    "The default v_model structure {'pathname': xx, 'id_column': xx, 'lat_column': xx, 'lng_column': xx}"

    def __init__(self, label: str = ms.widgets.table.label, **kwargs) -> None:
        """A custom input widget to load points data.

        The user will provide a csv or txt file containing labeled dataset.
        The relevant columns (lat, long and id) can then be identified in the updated select. Once everything is set, the widget will populate itself with a json dict.
        {pathname, id_column, lat_column,lng_column}.

        Args:
            label: the label of the widget
            kwargs: any parameter from a v.Col. If set, 'children' and 'v_model' will be overwritten.
        """
        self.fileInput = FileInput([".csv", ".txt"], label=label)

        self.IdSelect = v.Select(
            _metadata={"name": "id_column"},
            items=[],
            label=ms.widgets.table.column.id,
            v_model=None,
        )
        self.LngSelect = v.Select(
            _metadata={"name": "lng_column"},
            items=[],
            label=ms.widgets.table.column.lng,
            v_model=None,
        )
        self.LatSelect = v.Select(
            _metadata={"name": "lat_column"},
            items=[],
            label=ms.widgets.table.column.lat,
            v_model=None,
        )

        # set default parameters
        kwargs["v_model"] = self.default_v_model  # format of v_model is fixed
        kwargs["children"] = [
            self.fileInput,
            self.IdSelect,
            self.LngSelect,
            self.LatSelect,
        ]

        # call the constructor
        super().__init__(**kwargs)

        # link the dropdowns
        link((self.IdSelect, "items"), (self.LngSelect, "items"))
        link((self.IdSelect, "items"), (self.LatSelect, "items"))

        # link the widget with v_model
        self.fileInput.observe(self._on_file_input_change, "v_model")
        self.IdSelect.observe(self._on_select_change, "v_model")
        self.LngSelect.observe(self._on_select_change, "v_model")
        self.LatSelect.observe(self._on_select_change, "v_model")

    def reset(self) -> Self:
        """Clear the values and return to the empty default json."""
        # clear the fileInput
        self.fileInput.reset()

        return

    @sd.switch("loading", on_widgets=["IdSelect", "LngSelect", "LatSelect"])
    def _on_file_input_change(self, change: dict) -> Self:
        """Update the select content when the fileinput v_model is changing."""
        # clear the selects
        self._clear_select()

        # set the path
        path = change["new"]
        self._set_v_model("pathname", path)

        # exit if none
        if path is None:
            return self

        df = pd.read_csv(path, sep=None, engine="python")

        if len(df.columns) < 3:
            self._set_v_model("pathname", None)
            self.fileInput.selected_file.error_messages = ms.widgets.load_table.too_small
            return self

        # set the items
        self.IdSelect.items = df.columns.tolist()

        # pre load values that sounds like what we are looking for
        # it will only keep the first occurrence of each one
        for name in reversed(df.columns.tolist()):
            lname = name.lower()
            if "id" in lname:
                self.IdSelect.v_model = name
            elif any(
                ext in lname for ext in ["lng", "long", "longitude", "x_coord", "xcoord", "lon"]
            ):
                self.LngSelect.v_model = name
            elif any(ext in lname for ext in ["lat", "latitude", "y_coord", "ycoord"]):
                self.LatSelect.v_model = name

        return self

    def _clear_select(self) -> Self:
        """Clear the selects components."""
        self.fileInput.selected_file.error_messages = None
        self.IdSelect.items = []  # all the others are listening to this one
        self.IdSelect.v_model = self.LngSelect.v_model = self.LatSelect.v_model = None

        return self

    def _on_select_change(self, change: dict) -> Self:
        """Change the v_model value when a select is changed."""
        name = change["owner"]._metadata["name"]
        self._set_v_model(name, change["new"])

        return self

    def _set_v_model(self, key: str, value: Any) -> None:
        """set the v_model from an external function to trigger the change event.

        Args:
            key: the column name
            value: the new value to set
        """
        tmp = self.v_model.copy()
        tmp[key] = value
        self.v_model = tmp

        return


class AssetSelect(v.Combobox, SepalWidget):
    TYPES: dict = {
        "IMAGE": ms.widgets.asset_select.types[0],
        "TABLE": ms.widgets.asset_select.types[1],
        "IMAGE_COLLECTION": ms.widgets.asset_select.types[2],
        "ALGORITHM": ms.widgets.asset_select.types[3],
        "FOLDER": ms.widgets.asset_select.types[4],
        # UNKNOWN type is ignored
    }
    "Valid types of asset"

    folder: str = ""
    "the folder of the user assets, mainly for debug"

    valid: bool = True
    "whether the selected asset is valid (user has access) or not"

    asset_info: dict = {}
    "The selected asset information"

    default_asset: t.List = t.List([]).tag(sync=True)
    "The id of a default asset or a list of default assets"

    types: t.List = t.List().tag(sync=True)
    "The list of types accepted by the asset selector. names need to be valid TYPES and changing this value will trigger the reload of the asset items."

    _initial_assets: list = []
    "_initial_assets: shared class variable to store the initial assets and avoid multiple calls to the GEE API."

    @sd.need_ee
    def __init__(
        self,
        folder: Union[str, Path] = "",
        types: List[str] = ["IMAGE", "TABLE"],
        default_asset: Union[str, List[str]] = [],
<<<<<<< HEAD
        gee_session: Optional[EESession] = None,
=======
        on_search_input: bool = True,
>>>>>>> 380ca665
        **kwargs,
    ) -> None:
        """Custom widget input to select an asset inside the asset folder of the user.

        Args:
            label: the label of the input
            folder: the folder of the user assets
            default_asset: the id of a default asset or a list of defaults
            types: the list of asset type you want to display to the user. type need to be from: ['IMAGE', 'FOLDER', 'IMAGE_COLLECTION', 'TABLE','ALGORITHM']. Default to 'IMAGE' & 'TABLE'
            on_search_input: whether to trigger the search input event. Default to False
            kwargs (optional): any parameter from a v.ComboBox.
        """
        self._loaded = False
        self.valid = False
        self.gee_interface = GEEInterface(session=gee_session)
        # self.asset_info = {}

        # if folder is not set use the root one
        self.folder = str(folder) or self.gee_interface.get_folder()
        self.types = types

        # load the default assets
        self.default_asset = default_asset

        # Validate the input as soon as the object is instantiated
        self.observe(self._validate, "v_model")

        self.observe(self._fill_no_data, "items")

        # set the default parameters
        kwargs.setdefault("v_model", None)
        kwargs.setdefault("clearable", True)
        kwargs.setdefault("dense", True)
        kwargs.setdefault("prepend_icon", "mdi-sync")
        kwargs.setdefault("class_", "my-5")
        kwargs.setdefault("placeholder", ms.widgets.asset_select.placeholder)
        kwargs.setdefault("label", ms.widgets.asset_select.label)

        # create the widget
        super().__init__(**kwargs)

        # load the assets in the combobox

        task_controller = TaskController(self._get_items, gee_assets=self._initial_assets)
        task_controller.start_task()

        self._fill_no_data({})
        # add js behaviours
        self.on_event("click:prepend", self._get_items)

        self.observe(self._get_items, "default_asset")
        self.observe(self._check_types, "types")

        if on_search_input:
            subject = Subject()
            debounced = subject.pipe(ops.debounce(0.5))
            debounced.subscribe(lambda value: setattr(self, "v_model", value or None))
            self.on_event("update:search-input", lambda w, e, d: subject.on_next(d))

    def _fill_no_data(self, _: dict) -> None:
        """Fill the items with a no data message if the items are empty."""
        # Done in this way because v_slots are not working
        if not self.items:
            self.v_model = None
            self.items = [
                {
                    "text": ms.widgets.asset_select.no_assets.format(self.folder),
                    "disabled": True,
                }
            ]

        return

    @sd.switch("loading")
    def _validate(self, change: dict) -> None:
        """Validate the selected asset. Throw an error message if is not accessible or not in the type list."""
        self.error_messages = None

        # trim the current value
        if isinstance(self.v_model, str):
            self.v_model = self.v_model.strip()

        if change["new"]:
            # check that the asset can be accessed
            try:
                self.asset_info = self.gee_interface.get_asset(self.v_model)

                # check that the asset has the correct type
                if self.asset_info["type"] not in self.types:
                    self.error_messages = ms.widgets.asset_select.wrong_type.format(
                        self.asset_info["type"], ",".join(self.types)
                    )

            except Exception:
                self.error_messages = ms.widgets.asset_select.no_access

            self.valid = self.error_messages is None
            self.error = self.error_messages is not None

        return

    @sd.switch("loading", "disabled")
    def _get_items(self, *args, gee_assets: List[dict] = None) -> Self:

<<<<<<< HEAD
        self._loaded = False
=======
        if not self._initial_assets:
            self._initial_assets.extend(gee.get_assets(self.folder))
>>>>>>> 380ca665
        # init the item list
        items = []

        # add the default values if needed
        if self.default_asset:
            if isinstance(self.default_asset, str):
                self.default_asset = [self.default_asset]

            self.v_model = self.default_asset[0]

            header = ms.widgets.asset_select.custom
            items += [{"divider": True}, {"header": header}]
            items += [default for default in self.default_asset]

        # get the list of user asset
        raw_assets = gee_assets or self.gee_interface.get_assets(self.folder)
        assets = {k: sorted([e["id"] for e in raw_assets if e["type"] == k]) for k in self.types}

        # sort the assets by types
        for k in self.types:
            if len(assets[k]):
                items += [
                    {"divider": True},
                    {"header": self.TYPES[k]},
                    *assets[k],
                ]

        self.items = items
        self._loaded = True

        return self

    def _check_types(self, change: dict) -> None:
        """Clean the type list, keeping only the valid one."""
        self.v_model = None

        # check the type
        self.types = [t for t in self.types if t in self.TYPES]

        # trigger the reload
        self._get_items()

        return


class PasswordField(v.TextField, SepalWidget):
    def __init__(self, **kwargs) -> None:
        """Custom widget to input passwords in text area and toggle its visibility.

        Args:
            kwargs: any parameter from a v.TextField. If set, 'type' will be overwritten.
        """
        # default behavior
        kwargs.setdefault("label", ms.password_field.label)
        kwargs.setdefault("class_", "mr-2")
        kwargs.setdefault("v_model", "")
        kwargs["type"] = "password"
        kwargs.setdefault("append_icon", "fa-solid fa-eye-slash")

        # init the widget with the remaining kwargs
        super().__init__(**kwargs)

        # bind the js behavior
        self.on_event("click:append", self._toggle_pwd)

    def _toggle_pwd(self, *args) -> None:
        """Toggle password visibility when append button is clicked."""
        if self.type == "text":
            self.type = "password"
            self.append_icon = "fa-solid fa-eye-slash"
        else:
            self.type = "text"
            self.append_icon = "fa-solid fa-eye"

        return


class NumberField(v.TextField, SepalWidget):
    max_: t.Int = t.Int(10).tag(sync=True)
    "Maximum selectable number."

    min_: t.Int = t.Int(0).tag(sync=True)
    "Minimum selectable number."

    increm: t.Int = t.Int(1).tag(sync=True)
    "Incremental value added at each step."

    def __init__(self, max_: int = 10, min_: int = 0, increm: int = 1, **kwargs):
        r"""Custom widget to input numbers in text area and add/subtract with single increment.

        Args:
            max\_: Maximum selectable number. Defaults to 10.
            min\_: Minimum selectable number. Defaults to 0.
            increm: incremental value added at each step. default to 1
            kwargs: Any parameter from a v.TextField. If set, 'type' will be overwritten.
        """
        # set the traits
        self.max_ = max_
        self.min_ = min_
        self.increm = increm

        # set default params
        kwargs["type"] = "number"
        kwargs.setdefault("append_outer_icon", "fa-solid fa-plus")
        kwargs.setdefault("prepend_icon", "fa-solid fa-minus")
        kwargs.setdefault("v_model", 0)
        kwargs.setdefault("readonly", True)

        # call the constructor
        super().__init__(**kwargs)

        self.on_event("click:append-outer", self.increment)
        self.on_event("click:prepend", self.decrement)

    def increment(self, *args) -> None:
        """Adds increm to the current v_model number."""
        self.v_model = min((self.v_model + self.increm), self.max_)

        return

    def decrement(self, *args) -> None:
        """Subtracts increm to the current v_model number."""
        self.v_model = max((self.v_model - self.increm), self.min_)

        return


class VectorField(v.Col, SepalWidget):
    original_gdf: Optional[gpd.GeoDataFrame] = None
    "The originally selected dataframe"

    df: Optional[pd.DataFrame] = None
    "the original dataframe without the geometry (for column naming)"

    gdf: Optional[gpd.GeoDataFrame] = None
    "The selected dataframe"

    w_file: Optional[FileInput] = None
    "The file selector widget"

    w_column: Optional[v.Select] = None
    "The Select widget to select the column"

    w_value: Optional[v.Select] = None
    "The Select widget to select the value in the selected column"

    v_model: t.Dict = t.Dict(
        {
            "pathname": None,
            "column": None,
            "value": None,
        }
    )
    "The json saved v_model shaped as {'pathname': xx, 'column': xx, 'value': xx}"

    column_base_items: list = [
        {"text": ms.widgets.vector.all, "value": "ALL"},
        {"divider": True},
    ]
    "the column compulsory selector (ALL)"

    feature_collection: Optional[ee.FeatureCollection] = None
    "ee.FeatureCollection: the selected featureCollection"

    def __init__(
        self,
        label: str = ms.widgets.vector.label,
        gee: bool = False,
        gee_session: Optional[EESession] = None,
        **kwargs,
    ) -> None:
        """A custom input widget to load vector data.

        The user will provide a vector file compatible with fiona or a GEE feature collection.
        The user can then select a specific shape by setting column and value fields.

        Args:
            label: the label of the file input field, default to 'vector file'.
            gee: whether to use GEE assets or local vectors.
            folder: When gee=True, extra args will be used for AssetSelect
            kwargs: any parameter from a v.Col. if set, 'children' will be overwritten.
        """
        # set the 3 wigets
        if not gee:
            self.w_file = FileInput([".shp", ".geojson", ".gpkg", ".kml"], label=label)
        else:
            # Don't care about 'types' arg. It will only work with tables.
            asset_select_kwargs = {"folder": kwargs.pop("folder", None)}
            self.w_file = AssetSelect(
                types=["TABLE"], gee_session=gee_session, **asset_select_kwargs
            )

        self.w_column = v.Select(
            _metadata={"name": "column"},
            items=self.column_base_items,
            label=ms.widgets.vector.column,
            v_model="ALL",
        )
        self.w_value = v.Select(
            _metadata={"name": "value"},
            items=[],
            label=ms.widgets.vector.value,
            v_model=None,
        )
        su.hide_component(self.w_value)

        # create the Col Field
        kwargs["children"] = [self.w_file, self.w_column, self.w_value]

        super().__init__(**kwargs)

        # events
        self.w_file.observe(self._update_file, "v_model")
        self.w_column.observe(self._update_column, "v_model")
        self.w_value.observe(self._update_value, "v_model")

    def reset(self) -> Self:
        """Return the field to its initial state."""
        self.w_file.reset()

        return self

    @sd.switch("loading", on_widgets=["w_column", "w_value"])
    def _update_file(self, change: dict) -> Self:
        """Update the file name, the v_model and reset the other widgets."""
        # reset the widgets
        self.w_column.items, self.w_value.items = [], []
        self.w_column.v_model = self.w_value.v_model = None
        self.df = None
        self.feature_collection = None

        # set the pathname value
        self._set_v_model("pathname", change["new"])

        # exit if nothing
        if not change["new"]:
            return self

        if isinstance(self.w_file, FileInput):
            # read the file
            self.df = gpd.read_file(change["new"], ignore_geometry=True)
            columns = self.df.columns.to_list()

        elif isinstance(self.w_file, AssetSelect):
            self.feature_collection = ee.FeatureCollection(change["new"])
            columns = self.feature_collection.first().getInfo()["properties"]
            columns = [str(col) for col in columns if col not in ["system:index", "Shape_Area"]]

        # update the columns
        self.w_column.items = self.column_base_items + sorted(set(columns))

        self.w_column.v_model = "ALL"

        return self

    @sd.switch("loading", on_widgets=["w_value"])
    def _update_column(self, change: dict) -> Self:
        """Update the column name and empty the value list."""
        # set the value
        self._set_v_model("column", change["new"])

        # exit if nothing as the only way to set this value to None is the reset
        if not change["new"]:
            return self

        # reset value widget
        self.w_value.items = []
        self.w_value.v_model = ""

        # hide value if "ALL" or none
        if change["new"] in ["ALL", ""]:
            su.hide_component(self.w_value)
            return self

        # read the colmun
        if isinstance(self.w_file, FileInput):
            values = self.df[change["new"]].to_list()

        elif isinstance(self.w_file, AssetSelect):
            values = (
                self.feature_collection.distinct(change["new"])
                .aggregate_array(change["new"])
                .getInfo()
            )

        self.w_value.items = sorted(set(values))

        su.show_component(self.w_value)

        return self

    def _update_value(self, change: dict) -> Self:
        """Update the value name and reduce the gdf."""
        # set the value
        self._set_v_model("value", change["new"])

        return self

    def _set_v_model(self, key: str, value: Any) -> None:
        """Set the v_model from an external function to trigger the change event.

        Args:
            key: the column name
            value: the new value to set
        """
        tmp = self.v_model.copy()
        tmp[key] = value or None
        self.v_model = tmp

        return


class SimpleSlider(v.Slider, SepalWidget):
    def __init__(self, **kwargs) -> None:
        """Simple Slider is a simplified slider that can be center aligned in table.

        The normal vuetify slider is included html placeholder for the thumbs and the messages (errors and hints). This is preventing anyone from center-aligning them in a table. This class is behaving exactly like a regular Slider but embed extra css class to prevent the display of these sections. any hints or message won't be displayed.
        """
        super().__init__(**kwargs)
        self.class_list.add("v-no-messages")<|MERGE_RESOLUTION|>--- conflicted
+++ resolved
@@ -33,10 +33,7 @@
 from sepal_ui.message import ms
 from sepal_ui.scripts import decorator as sd
 from sepal_ui.scripts import utils as su
-<<<<<<< HEAD
 from sepal_ui.scripts.gee_interface import GEEInterface
-=======
->>>>>>> 380ca665
 from sepal_ui.scripts.thread_controller import TaskController
 from sepal_ui.sepalwidgets.btn import Btn
 from sepal_ui.sepalwidgets.sepalwidget import SepalWidget
@@ -678,11 +675,8 @@
         folder: Union[str, Path] = "",
         types: List[str] = ["IMAGE", "TABLE"],
         default_asset: Union[str, List[str]] = [],
-<<<<<<< HEAD
         gee_session: Optional[EESession] = None,
-=======
         on_search_input: bool = True,
->>>>>>> 380ca665
         **kwargs,
     ) -> None:
         """Custom widget input to select an asset inside the asset folder of the user.
@@ -787,12 +781,9 @@
     @sd.switch("loading", "disabled")
     def _get_items(self, *args, gee_assets: List[dict] = None) -> Self:
 
-<<<<<<< HEAD
         self._loaded = False
-=======
         if not self._initial_assets:
-            self._initial_assets.extend(gee.get_assets(self.folder))
->>>>>>> 380ca665
+            self._initial_assets.extend(self.gee_interface.get_assets(self.folder))
         # init the item list
         items = []
 
