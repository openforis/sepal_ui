"""Custom input widgets to setup parameters in application.

Gather the customized ``ipyvuetifyWidgets`` used to create input fields in applications.
All the content of this modules is included in the parent ``sepal_ui.sepalwidgets`` package. So it can be imported directly from there.

Example:
    .. jupyter-execute::

        from sepal_ui import sepalwidgets as sw

        sw.DatePicker()
"""

import json
from datetime import datetime
from pathlib import Path
from typing import Any, List, Optional, Union

import ee
import geopandas as gpd
import ipyvuetify as v
import pandas as pd
import traitlets as t
from deprecated.sphinx import versionadded
from natsort import humansorted
from traitlets import link, observe
from typing_extensions import Self

from sepal_ui.frontend import styles as ss
from sepal_ui.message import ms
from sepal_ui.scripts import decorator as sd
from sepal_ui.scripts import gee
from sepal_ui.scripts import utils as su
from sepal_ui.sepalwidgets.btn import Btn
from sepal_ui.sepalwidgets.sepalwidget import SepalWidget

__all__ = [
    "DatePicker",
    "FileInput",
    "LoadTableField",
    "AssetSelect",
    "PasswordField",
    "NumberField",
    "VectorField",
    "SimpleSlider",
]


@versionadded(
    version="2.13.0",
    reason="Empty v_model will be treated as empty string: :code:`v_model=''`.",
)
class DatePicker(v.Layout, SepalWidget):
    menu: Optional[v.Menu] = None
    "the menu widget to display the datepicker"

    date_text: Optional[v.TextField] = None
    "the text field of the datepicker widget"

    disabled: t.Bool = t.Bool(False).tag(sync=True)
    "the disabled status of the Datepicker object"

    def __init__(self, label: str = "Date", layout_kwargs: Optional[dict] = None, **kwargs) -> None:
        """Custom input widget to provide a reusable DatePicker.

        It allows to choose date as a string in the following format YYYY-MM-DD.

        Args:
            label: the label of the datepicker field
            layout_kwargs: any parameter for the wrapper v.Layout
            kwargs: any parameter from a v.DatePicker object.
        """
        kwargs["v_model"] = kwargs.get("v_model", "")

        # create the widgets
        self.date_picker = v.DatePicker(no_title=True, scrollable=True, **kwargs)

        self.date_text = v.TextField(
            label=label,
            hint="YYYY-MM-DD format",
            persistent_hint=True,
            prepend_icon="event",
            readonly=True,
            v_on="menuData.on",
        )

        self.menu = v.Menu(
            min_width="290px",
            transition="scale-transition",
            offset_y=True,
            v_model=False,
            close_on_content_click=False,
            children=[self.date_picker],
            v_slots=[
                {
                    "name": "activator",
                    "variable": "menuData",
                    "children": self.date_text,
                }
            ],
        )

        # set the default parameter
        layout_kwargs = layout_kwargs or {}
        layout_kwargs.setdefault("row", True)
        layout_kwargs.setdefault("class_", "pa-5")
        layout_kwargs.setdefault("align_center", True)
        layout_kwargs.setdefault("children", [v.Flex(xs10=True, children=[self.menu])])

        # call the constructor
        super().__init__(**layout_kwargs)

        link((self.date_picker, "v_model"), (self.date_text, "v_model"))
        link((self.date_picker, "v_model"), (self, "v_model"))

    @observe("v_model")
    def check_date(self, change: dict) -> None:
        """Check if the data is formatted date.

        A method to check if the value of the set v_model is a correctly formatted date
        Reset the widget and display an error if it's not the case.
        """
        self.date_text.error_messages = None

        # exit immediately if nothing is set
        if not change["new"]:
            return

        # change the error status
        if not self.is_valid_date(change["new"]):
            msg = self.date_text.hint
            self.date_text.error_messages = msg

        return

    @observe("v_model")
    def close_menu(self, change: dict) -> None:
        """A method to close the menu of the datepicker programmatically."""
        # set the visibility
        self.menu.v_model = False

        return

    @observe("disabled")
    def disable(self, change: dict) -> None:
        """A method to disabled the appropriate components in the datipkcer object."""
        self.menu.v_slots[0]["children"].disabled = self.disabled

        return

    def today(self) -> Self:
        """Update the date to the current day."""
        self.v_model = datetime.today().strftime("%Y-%m-%d")

        return self

    @staticmethod
    def is_valid_date(date: str) -> bool:
        """Check if the date is provided using the date format required for the widget.

        Args:
            date: the date to test in YYYY-MM-DD format

        Returns:
            The validity of the date with respect to the datepicker format
        """
        valid = True
        try:
            datetime.strptime(date, "%Y-%m-%d")
        except (ValueError, TypeError):
            valid = False

        return valid


class FileInput(v.Flex, SepalWidget):
    extensions: List[str] = []
    "list: the extensions list"

    folder: Path = Path.home()
    "the current folder"

    initial_folder: Path = Path.home()
    "the starting point of the file input"

    file: t.Unicode = t.Unicode("").tag(sync=True)
    "the current file"

    selected_file: Optional[v.TextField] = None
    "the textfield where the file pathname is stored"

    loading: Optional[v.ProgressLinear] = None
    "loading top bar of the menu component"

    file_list: Optional[v.List] = None
    "the list of files and folder that are available in the current folder"

    file_menu: Optional[v.Menu] = None
    "the menu that hide and show the file_list"

    reload: Optional[v.Btn] = None
    "reload btn to reload the file list on the current folder"

    clear: Optional[v.Btn] = None
    "clear btn to remove everything and set back to the ini folder"

    root: t.Unicode = t.Unicode("").tag(sync=True)
    "the root folder from which you cannot go higher in the tree."

    v_model: t.Unicode = t.Unicode(None, allow_none=True).tag(sync=True)
    "the v_model of the input"

    ICON_STYLE: dict = json.loads((ss.JSON_DIR / "file_icons.json").read_text())
    "the style applied to the icons in the file menu"

    def __init__(
        self,
        extensions: List[str] = [],
        folder: Union[str, Path] = Path.home(),
        label: str = ms.widgets.fileinput.label,
        v_model: str = "",
        clearable: bool = False,
        root: Union[str, Path] = "",
        cache=False,
        **kwargs,
    ) -> None:
        """Custom input field to select a file in the sepal folders.

        Args:
            extensions: the list of the allowed extensions. the FileInput will only display these extension and folders
            folder: the starting folder of the file input
            label: the label of the input
            v_model: the default value
            clearable: whether or not to make the widget clearable. default to False
            root: the root folder from which you cannot go higher in the tree.
            kwargs: any parameter from a v.Flex abject. If set, 'children' will be overwritten.
        """
        self.extensions = extensions
        self.initial_folder = folder
        self.folder = Path(folder)
        self.root = str(root) if isinstance(root, Path) else root
        self.cache_dirs = {}

        self.selected_file = v.TextField(
            readonly=True,
            label=ms.widgets.fileinput.placeholder,
            class_="ml-5 mt-5",
            v_model="",
        )

        self.loading = v.ProgressLinear(
            indeterminate=False,
            background_color="menu",
        )

        self.file_list = v.List(
            dense=True,
            color="menu",
            flat=True,
            v_model=True,
            max_height="300px",
            style_="overflow: auto;",
            children=[v.ListItemGroup(children=self._get_items(), v_model="")],
        )

        self.file_menu = v.Menu(
            min_width="400px",
            max_width="400px",
            children=[self.loading, self.file_list],
            v_model=False,
            close_on_content_click=False,
            v_slots=[
                {
                    "name": "activator",
                    "variable": "x",
                    "children": Btn(
                        gliph="fa-solid fa-search",
                        v_model=False,
                        v_on="x.on",
                        msg=label,
                    ),
                }
            ],
        )

        self.reload = v.Btn(
            icon=True,
            color="primary",
            children=[v.Icon(children=["fa-solid fa-sync-alt"])],
        )

        self.clear = v.Btn(
            icon=True,
            color="primary",
            children=[v.Icon(children=["fa-solid fa-times"])],
        )
        if not clearable:
            su.hide_component(self.clear)

        # set default parameters
        kwargs.setdefault("row", True)
        kwargs.setdefault("class_", "d-flex align-center mb-2")
        kwargs.setdefault("align_center", True)
        kwargs["children"] = [
            self.clear,
            self.reload,
            self.file_menu,
            self.selected_file,
        ]

        # call the constructor
        super().__init__(**kwargs)

        link((self.selected_file, "v_model"), (self, "file"))
        link((self.selected_file, "v_model"), (self, "v_model"))

        self.file_list.children[0].observe(self._on_file_select, "v_model")
        self.reload.on_event("click", self._on_reload)
        self.clear.on_event("click", self.reset)

        # set the default v_model
        self.v_model = v_model

    def reset(self, *args) -> Self:
        """Clear the File selection and move to the root folder."""
        # note: The args arguments are useless here but need to be kept so that
        # the function is natively compatible with the clear btn

        # do nothing if nothing is set to avoids extremely long waiting
        # time when multiple fileInput are reset at the same time as in the aoiView
        if self.v_model is not None:
            # move to root
            self._on_file_select({"new": self.initial_folder})

            # remove v_model
            self.v_model = ""

        return self

    def select_file(self, path: Union[str, Path]) -> Self:
        """Manually select a file from it's path. No verification on the extension is performed.

        Args:
            path: the path to the file
        """
        # cast to Path
        path = Path(path)

        # test file existence
        if not path.is_file():
            raise Exception(f"{path} is not a file")

        # set the menu to the folder of the file
        self._on_file_select({"new": path.parent})

        # select the appropriate file
        self._on_file_select({"new": path})

        return self

    def _on_file_select(self, change: dict) -> Self:
        """Dispatch the behavior between file selection and folder change."""
        if not change["new"]:
            return self

        new_value = Path(change["new"])

        if new_value.is_dir():
            self.folder = new_value

            # don't change folder if the folder is the parent of the root
            if not self.folder == Path(self.root).parent:
                self._change_folder()

        elif new_value.is_file():
            self.file = str(new_value)

        return self

    @sd.switch("indeterminate", on_widgets=["loading"])
    def _change_folder(self) -> None:
        """Change the target folder."""
        # get the items
        items = self._get_items()

        # reset files
        # this is resetting the scroll to top without using js scripts
        self.file_list.children[0].children = []

        # set the new files
        self.file_list.children[0].children = items

        return

    def _get_items(self) -> List[v.ListItem]:
        """Create the list of items inside the folder.

        Returns:
            list of items inside the selected folder
        """
        folder = self.folder

        list_dir = [el for el in folder.glob("*") if not el.name.startswith(".")]

        if self.extensions:
<<<<<<< HEAD
            valid_list_dir = []  # New list to store valid entries
=======
            valid_list_dir = []
>>>>>>> 228064f5
            for el in list_dir:
                try:
                    if el.is_dir() or el.suffix in self.extensions:
                        valid_list_dir.append(el)
                except Exception:
                    continue
<<<<<<< HEAD
            list_dir = valid_list_dir  # Replace the original list with the filtered one
=======
            list_dir = valid_list_dir
>>>>>>> 228064f5

        if folder in self.cache_dirs:
            if self.cache_dirs[folder]["files"] == list_dir:
                return self.cache_dirs[folder]["items"]

        folder_list = []
        file_list = []

        for el in list_dir:
            if el.is_dir():
                icon = self.ICON_STYLE[""]["icon"]
                color = self.ICON_STYLE[""]["color"]
            elif el.suffix in self.ICON_STYLE.keys():
                icon = self.ICON_STYLE[el.suffix]["icon"]
                color = self.ICON_STYLE[el.suffix]["color"]
            else:
                icon = self.ICON_STYLE["DEFAULT"]["icon"]
                color = self.ICON_STYLE["DEFAULT"]["color"]

            children = [
                v.ListItemAction(children=[v.Icon(color=color, children=[icon])]),
                v.ListItemContent(children=[v.ListItemTitle(children=[el.stem + el.suffix])]),
            ]

            if el.is_dir():
                folder_list.append(v.ListItem(value=str(el), children=children))
            else:
                file_size = su.get_file_size(el)
                children.append(v.ListItemActionText(class_="ml-1", children=[file_size]))
                file_list.append(v.ListItem(value=str(el), children=children))

        folder_list = humansorted(folder_list, key=lambda x: x.value)
        file_list = humansorted(file_list, key=lambda x: x.value)

        parent_item = v.ListItem(
            value=str(folder.parent),
            children=[
                v.ListItemAction(
                    children=[
                        v.Icon(
                            color=self.ICON_STYLE["PARENT"]["color"],
                            children=[self.ICON_STYLE["PARENT"]["icon"]],
                        )
                    ]
                ),
                v.ListItemContent(
                    children=[v.ListItemTitle(children=[f".. /{folder.parent.stem}"])]
                ),
            ],
        )

        folder_list.extend(file_list)
        folder_list.insert(0, parent_item)

        self.cache_dirs.setdefault(folder, {})
        self.cache_dirs[folder]["files"] = list_dir
        self.cache_dirs[folder]["items"] = folder_list

        return folder_list

    def _on_reload(self, *args) -> None:
        # force the update of the current folder
        self._change_folder()

        return

    @observe("v_model")
    def close_menu(self, change: dict) -> None:
        """A method to close the menu of the Fileinput programmatically."""
        # set the visibility
        self.file_menu.v_model = False

        return


class LoadTableField(v.Col, SepalWidget):
    fileInput: Optional[FileInput] = None
    "The file input to select the .csv or .txt file"

    IdSelect: Optional[v.Select] = None
    "input to select the id column"

    LngSelect: Optional[v.Select] = None
    "input to select the lng column"

    LatSelect: Optional[v.Select] = None
    "input to select the lat column"

    default_v_model: dict = {
        "pathname": None,
        "id_column": None,
        "lat_column": None,
        "lng_column": None,
    }
    "The default v_model structure {'pathname': xx, 'id_column': xx, 'lat_column': xx, 'lng_column': xx}"

    def __init__(self, label: str = ms.widgets.table.label, **kwargs) -> None:
        """A custom input widget to load points data.

        The user will provide a csv or txt file containing labeled dataset.
        The relevant columns (lat, long and id) can then be identified in the updated select. Once everything is set, the widget will populate itself with a json dict.
        {pathname, id_column, lat_column,lng_column}.

        Args:
            label: the label of the widget
            kwargs: any parameter from a v.Col. If set, 'children' and 'v_model' will be overwritten.
        """
        self.fileInput = FileInput([".csv", ".txt"], label=label)

        self.IdSelect = v.Select(
            _metadata={"name": "id_column"},
            items=[],
            label=ms.widgets.table.column.id,
            v_model=None,
        )
        self.LngSelect = v.Select(
            _metadata={"name": "lng_column"},
            items=[],
            label=ms.widgets.table.column.lng,
            v_model=None,
        )
        self.LatSelect = v.Select(
            _metadata={"name": "lat_column"},
            items=[],
            label=ms.widgets.table.column.lat,
            v_model=None,
        )

        # set default parameters
        kwargs["v_model"] = self.default_v_model  # format of v_model is fixed
        kwargs["children"] = [
            self.fileInput,
            self.IdSelect,
            self.LngSelect,
            self.LatSelect,
        ]

        # call the constructor
        super().__init__(**kwargs)

        # link the dropdowns
        link((self.IdSelect, "items"), (self.LngSelect, "items"))
        link((self.IdSelect, "items"), (self.LatSelect, "items"))

        # link the widget with v_model
        self.fileInput.observe(self._on_file_input_change, "v_model")
        self.IdSelect.observe(self._on_select_change, "v_model")
        self.LngSelect.observe(self._on_select_change, "v_model")
        self.LatSelect.observe(self._on_select_change, "v_model")

    def reset(self) -> Self:
        """Clear the values and return to the empty default json."""
        # clear the fileInput
        self.fileInput.reset()

        return

    @sd.switch("loading", on_widgets=["IdSelect", "LngSelect", "LatSelect"])
    def _on_file_input_change(self, change: dict) -> Self:
        """Update the select content when the fileinput v_model is changing."""
        # clear the selects
        self._clear_select()

        # set the path
        path = change["new"]
        self._set_v_model("pathname", path)

        # exit if none
        if path is None:
            return self

        df = pd.read_csv(path, sep=None, engine="python")

        if len(df.columns) < 3:
            self._set_v_model("pathname", None)
            self.fileInput.selected_file.error_messages = ms.widgets.load_table.too_small
            return self

        # set the items
        self.IdSelect.items = df.columns.tolist()

        # pre load values that sounds like what we are looking for
        # it will only keep the first occurrence of each one
        for name in reversed(df.columns.tolist()):
            lname = name.lower()
            if "id" in lname:
                self.IdSelect.v_model = name
            elif any(
                ext in lname for ext in ["lng", "long", "longitude", "x_coord", "xcoord", "lon"]
            ):
                self.LngSelect.v_model = name
            elif any(ext in lname for ext in ["lat", "latitude", "y_coord", "ycoord"]):
                self.LatSelect.v_model = name

        return self

    def _clear_select(self) -> Self:
        """Clear the selects components."""
        self.fileInput.selected_file.error_messages = None
        self.IdSelect.items = []  # all the others are listening to this one
        self.IdSelect.v_model = self.LngSelect.v_model = self.LatSelect.v_model = None

        return self

    def _on_select_change(self, change: dict) -> Self:
        """Change the v_model value when a select is changed."""
        name = change["owner"]._metadata["name"]
        self._set_v_model(name, change["new"])

        return self

    def _set_v_model(self, key: str, value: Any) -> None:
        """set the v_model from an external function to trigger the change event.

        Args:
            key: the column name
            value: the new value to set
        """
        tmp = self.v_model.copy()
        tmp[key] = value
        self.v_model = tmp

        return


class AssetSelect(v.Combobox, SepalWidget):
    TYPES: dict = {
        "IMAGE": ms.widgets.asset_select.types[0],
        "TABLE": ms.widgets.asset_select.types[1],
        "IMAGE_COLLECTION": ms.widgets.asset_select.types[2],
        "ALGORITHM": ms.widgets.asset_select.types[3],
        "FOLDER": ms.widgets.asset_select.types[4],
        # UNKNOWN type is ignored
    }
    "Valid types of asset"

    folder: str = ""
    "the folder of the user assets, mainly for debug"

    valid: bool = True
    "whether the selected asset is valid (user has access) or not"

    asset_info: dict = {}
    "The selected asset information"

    default_asset: t.List = t.List([]).tag(sync=True)
    "The id of a default asset or a list of default assets"

    types: t.List = t.List().tag(sync=True)
    "The list of types accepted by the asset selector. names need to be valid TYPES and changing this value will trigger the reload of the asset items."

    _initial_assets: list = []
    "_initial_assets: shared class variable to store the initial assets and avoid multiple calls to the GEE API."

    @sd.need_ee
    def __init__(
        self,
        folder: Union[str, Path] = "",
        types: List[str] = ["IMAGE", "TABLE"],
        default_asset: Union[str, List[str]] = [],
        **kwargs,
    ) -> None:
        """Custom widget input to select an asset inside the asset folder of the user.

        Args:
            label: the label of the input
            folder: the folder of the user assets
            default_asset: the id of a default asset or a list of defaults
            types: the list of asset type you want to display to the user. type need to be from: ['IMAGE', 'FOLDER', 'IMAGE_COLLECTION', 'TABLE','ALGORITHM']. Default to 'IMAGE' & 'TABLE'
            kwargs (optional): any parameter from a v.ComboBox.
        """
        self.valid = False
        self.asset_info = None

        # if folder is not set use the root one
        self.folder = str(folder) or f"projects/{ee.data._cloud_api_user_project}/assets/"
        self.types = types

        # load the default assets
        self.default_asset = default_asset

        # Validate the input as soon as the object is instantiated
        self.observe(self._validate, "v_model")

        self.observe(self._fill_no_data, "items")

        # set the default parameters
        kwargs.setdefault("v_model", None)
        kwargs.setdefault("clearable", True)
        kwargs.setdefault("dense", True)
        kwargs.setdefault("prepend_icon", "mdi-sync")
        kwargs.setdefault("class_", "my-5")
        kwargs.setdefault("placeholder", ms.widgets.asset_select.placeholder)
        kwargs.setdefault("label", ms.widgets.asset_select.label)

        # create the widget
        super().__init__(**kwargs)

        # load the assets in the combobox

        if not self._initial_assets:
            self._initial_assets.extend(gee.get_assets(self.folder))

        self._get_items(gee_assets=self._initial_assets)

        self._fill_no_data({})
        # add js behaviours
        self.on_event("click:prepend", self._get_items)

        self.observe(self._get_items, "default_asset")
        self.observe(self._check_types, "types")

    def _fill_no_data(self, _: dict) -> None:
        """Fill the items with a no data message if the items are empty."""
        # Done in this way because v_slots are not working
        if not self.items:
            self.v_model = None
            self.items = [
                {
                    "text": ms.widgets.asset_select.no_assets.format(self.folder),
                    "disabled": True,
                }
            ]

        return

    @sd.switch("loading")
    def _validate(self, change: dict) -> None:
        """Validate the selected asset. Throw an error message if is not accessible or not in the type list."""
        self.error_messages = None

        # trim the current value
        if isinstance(self.v_model, str):
            self.v_model = self.v_model.strip()

        if change["new"]:
            # check that the asset can be accessed
            try:
                self.asset_info = ee.data.getAsset(self.v_model)

                # check that the asset has the correct type
                if self.asset_info["type"] not in self.types:
                    self.error_messages = ms.widgets.asset_select.wrong_type.format(
                        self.asset_info["type"], ",".join(self.types)
                    )

            except Exception:
                self.error_messages = ms.widgets.asset_select.no_access

            self.valid = self.error_messages is None
            self.error = self.error_messages is not None

        return

    @sd.switch("loading", "disabled")
    def _get_items(self, *args, gee_assets: List[dict] = None) -> Self:
        # init the item list
        items = []

        # add the default values if needed
        if self.default_asset:
            if isinstance(self.default_asset, str):
                self.default_asset = [self.default_asset]

            self.v_model = self.default_asset[0]

            header = ms.widgets.asset_select.custom
            items += [{"divider": True}, {"header": header}]
            items += [default for default in self.default_asset]

        # get the list of user asset
        raw_assets = gee_assets or gee.get_assets(self.folder)
        assets = {k: sorted([e["id"] for e in raw_assets if e["type"] == k]) for k in self.types}

        # sort the assets by types
        for k in self.types:
            if len(assets[k]):
                items += [
                    {"divider": True},
                    {"header": self.TYPES[k]},
                    *assets[k],
                ]

        self.items = items

        return self

    def _check_types(self, change: dict) -> None:
        """Clean the type list, keeping only the valid one."""
        self.v_model = None

        # check the type
        self.types = [t for t in self.types if t in self.TYPES]

        # trigger the reload
        self._get_items()

        return


class PasswordField(v.TextField, SepalWidget):
    def __init__(self, **kwargs) -> None:
        """Custom widget to input passwords in text area and toggle its visibility.

        Args:
            kwargs: any parameter from a v.TextField. If set, 'type' will be overwritten.
        """
        # default behavior
        kwargs.setdefault("label", ms.password_field.label)
        kwargs.setdefault("class_", "mr-2")
        kwargs.setdefault("v_model", "")
        kwargs["type"] = "password"
        kwargs.setdefault("append_icon", "fa-solid fa-eye-slash")

        # init the widget with the remaining kwargs
        super().__init__(**kwargs)

        # bind the js behavior
        self.on_event("click:append", self._toggle_pwd)

    def _toggle_pwd(self, *args) -> None:
        """Toggle password visibility when append button is clicked."""
        if self.type == "text":
            self.type = "password"
            self.append_icon = "fa-solid fa-eye-slash"
        else:
            self.type = "text"
            self.append_icon = "fa-solid fa-eye"

        return


class NumberField(v.TextField, SepalWidget):
    max_: t.Int = t.Int(10).tag(sync=True)
    "Maximum selectable number."

    min_: t.Int = t.Int(0).tag(sync=True)
    "Minimum selectable number."

    increm: t.Int = t.Int(1).tag(sync=True)
    "Incremental value added at each step."

    def __init__(self, max_: int = 10, min_: int = 0, increm: int = 1, **kwargs):
        r"""Custom widget to input numbers in text area and add/subtract with single increment.

        Args:
            max\_: Maximum selectable number. Defaults to 10.
            min\_: Minimum selectable number. Defaults to 0.
            increm: incremental value added at each step. default to 1
            kwargs: Any parameter from a v.TextField. If set, 'type' will be overwritten.
        """
        # set the traits
        self.max_ = max_
        self.min_ = min_
        self.increm = increm

        # set default params
        kwargs["type"] = "number"
        kwargs.setdefault("append_outer_icon", "fa-solid fa-plus")
        kwargs.setdefault("prepend_icon", "fa-solid fa-minus")
        kwargs.setdefault("v_model", 0)
        kwargs.setdefault("readonly", True)

        # call the constructor
        super().__init__(**kwargs)

        self.on_event("click:append-outer", self.increment)
        self.on_event("click:prepend", self.decrement)

    def increment(self, *args) -> None:
        """Adds increm to the current v_model number."""
        self.v_model = min((self.v_model + self.increm), self.max_)

        return

    def decrement(self, *args) -> None:
        """Subtracts increm to the current v_model number."""
        self.v_model = max((self.v_model - self.increm), self.min_)

        return


class VectorField(v.Col, SepalWidget):
    original_gdf: Optional[gpd.GeoDataFrame] = None
    "The originally selected dataframe"

    df: Optional[pd.DataFrame] = None
    "the original dataframe without the geometry (for column naming)"

    gdf: Optional[gpd.GeoDataFrame] = None
    "The selected dataframe"

    w_file: Optional[FileInput] = None
    "The file selector widget"

    w_column: Optional[v.Select] = None
    "The Select widget to select the column"

    w_value: Optional[v.Select] = None
    "The Select widget to select the value in the selected column"

    v_model: t.Dict = t.Dict(
        {
            "pathname": None,
            "column": None,
            "value": None,
        }
    )
    "The json saved v_model shaped as {'pathname': xx, 'column': xx, 'value': xx}"

    column_base_items: list = [
        {"text": ms.widgets.vector.all, "value": "ALL"},
        {"divider": True},
    ]
    "the column compulsory selector (ALL)"

    feature_collection: Optional[ee.FeatureCollection] = None
    "ee.FeatureCollection: the selected featureCollection"

    def __init__(self, label: str = ms.widgets.vector.label, gee: bool = False, **kwargs) -> None:
        """A custom input widget to load vector data.

        The user will provide a vector file compatible with fiona or a GEE feature collection.
        The user can then select a specific shape by setting column and value fields.

        Args:
            label: the label of the file input field, default to 'vector file'.
            gee: whether to use GEE assets or local vectors.
            folder: When gee=True, extra args will be used for AssetSelect
            kwargs: any parameter from a v.Col. if set, 'children' will be overwritten.
        """
        # set the 3 wigets
        if not gee:
            self.w_file = FileInput([".shp", ".geojson", ".gpkg", ".kml"], label=label)
        else:
            # Don't care about 'types' arg. It will only work with tables.
            asset_select_kwargs = {"folder": kwargs.pop("folder", None)}
            self.w_file = AssetSelect(types=["TABLE"], **asset_select_kwargs)

        self.w_column = v.Select(
            _metadata={"name": "column"},
            items=self.column_base_items,
            label=ms.widgets.vector.column,
            v_model="ALL",
        )
        self.w_value = v.Select(
            _metadata={"name": "value"},
            items=[],
            label=ms.widgets.vector.value,
            v_model=None,
        )
        su.hide_component(self.w_value)

        # create the Col Field
        kwargs["children"] = [self.w_file, self.w_column, self.w_value]

        super().__init__(**kwargs)

        # events
        self.w_file.observe(self._update_file, "v_model")
        self.w_column.observe(self._update_column, "v_model")
        self.w_value.observe(self._update_value, "v_model")

    def reset(self) -> Self:
        """Return the field to its initial state."""
        self.w_file.reset()

        return self

    @sd.switch("loading", on_widgets=["w_column", "w_value"])
    def _update_file(self, change: dict) -> Self:
        """Update the file name, the v_model and reset the other widgets."""
        # reset the widgets
        self.w_column.items, self.w_value.items = [], []
        self.w_column.v_model = self.w_value.v_model = None
        self.df = None
        self.feature_collection = None

        # set the pathname value
        self._set_v_model("pathname", change["new"])

        # exit if nothing
        if not change["new"]:
            return self

        if isinstance(self.w_file, FileInput):
            # read the file
            self.df = gpd.read_file(change["new"], ignore_geometry=True)
            columns = self.df.columns.to_list()

        elif isinstance(self.w_file, AssetSelect):
            self.feature_collection = ee.FeatureCollection(change["new"])
            columns = self.feature_collection.first().getInfo()["properties"]
            columns = [str(col) for col in columns if col not in ["system:index", "Shape_Area"]]

        # update the columns
        self.w_column.items = self.column_base_items + sorted(set(columns))

        self.w_column.v_model = "ALL"

        return self

    @sd.switch("loading", on_widgets=["w_value"])
    def _update_column(self, change: dict) -> Self:
        """Update the column name and empty the value list."""
        # set the value
        self._set_v_model("column", change["new"])

        # exit if nothing as the only way to set this value to None is the reset
        if not change["new"]:
            return self

        # reset value widget
        self.w_value.items = []
        self.w_value.v_model = ""

        # hide value if "ALL" or none
        if change["new"] in ["ALL", ""]:
            su.hide_component(self.w_value)
            return self

        # read the colmun
        if isinstance(self.w_file, FileInput):
            values = self.df[change["new"]].to_list()

        elif isinstance(self.w_file, AssetSelect):
            values = (
                self.feature_collection.distinct(change["new"])
                .aggregate_array(change["new"])
                .getInfo()
            )

        self.w_value.items = sorted(set(values))

        su.show_component(self.w_value)

        return self

    def _update_value(self, change: dict) -> Self:
        """Update the value name and reduce the gdf."""
        # set the value
        self._set_v_model("value", change["new"])

        return self

    def _set_v_model(self, key: str, value: Any) -> None:
        """Set the v_model from an external function to trigger the change event.

        Args:
            key: the column name
            value: the new value to set
        """
        tmp = self.v_model.copy()
        tmp[key] = value or None
        self.v_model = tmp

        return


class SimpleSlider(v.Slider, SepalWidget):
    def __init__(self, **kwargs) -> None:
        """Simple Slider is a simplified slider that can be center aligned in table.

        The normal vuetify slider is included html placeholder for the thumbs and the messages (errors and hints). This is preventing anyone from center-aligning them in a table. This class is behaving exactly like a regular Slider but embed extra css class to prevent the display of these sections. any hints or message won't be displayed.
        """
        super().__init__(**kwargs)
        self.class_list.add("v-no-messages")<|MERGE_RESOLUTION|>--- conflicted
+++ resolved
@@ -403,22 +403,14 @@
         list_dir = [el for el in folder.glob("*") if not el.name.startswith(".")]
 
         if self.extensions:
-<<<<<<< HEAD
-            valid_list_dir = []  # New list to store valid entries
-=======
             valid_list_dir = []
->>>>>>> 228064f5
             for el in list_dir:
                 try:
                     if el.is_dir() or el.suffix in self.extensions:
                         valid_list_dir.append(el)
                 except Exception:
                     continue
-<<<<<<< HEAD
-            list_dir = valid_list_dir  # Replace the original list with the filtered one
-=======
             list_dir = valid_list_dir
->>>>>>> 228064f5
 
         if folder in self.cache_dirs:
             if self.cache_dirs[folder]["files"] == list_dir:
