--- conflicted
+++ resolved
@@ -460,26 +460,17 @@
     """
 
     TYPES = {
-<<<<<<< HEAD
         "IMAGE": ms.widgets.asset_select.types[0],
         "TABLE": ms.widgets.asset_select.types[1], 
         "IMAGE_COLLECTION": ms.widgets.asset_select.types[2],
         "ALGORITHM": ms.widgets.asset_select.types[3],
         "FOLDER": ms.widgets.asset_select.types[4],
-=======
-        "IMAGE": "Raster",
-        "TABLE": "Table",  # FEATURE_COLLECTION seems to be rendered as table
-        "IMAGE_COLLECTION": "Image collection",
-        "ALGORITHM": "Algorithm",
-        "FOLDER": "folder"
->>>>>>> 086e60e9
         # UNKNOWN type is ignored
     }
 
     @su.need_ee
     def __init__(
         self,
-<<<<<<< HEAD
         label=ms.widgets.asset_select.label,
         folder=None,
         default_asset=[],
@@ -493,18 +484,6 @@
         
         self.default_asset = default_asset
         
-=======
-        label="Select an asset",
-        folder=None,
-        default_asset=None,
-        types=["IMAGE", "TABLE"],
-        **kwargs,
-    ):
-
-        # initialize earth engine
-        su.init_ee()
-
->>>>>>> 086e60e9
         # save the types
         self.types = [el for el in types if el in self.TYPES.keys()]
 
@@ -512,14 +491,10 @@
         self.folder = folder if folder else ee.data.getAssetRoots()[0]["id"]
 
         self.label = label
-<<<<<<< HEAD
         self.hint = ms.widgets.asset_select.hint
         
 #         self.v_model = None # Set as none, and trigger a change in the next line
         self.v_model = self.default_asset[0] if self.default_asset else None
-=======
-        self.v_model = default_asset
->>>>>>> 086e60e9
 
         self.clearable = True
         self.dense = True
@@ -528,19 +503,12 @@
 
         self.class_ = "my-5"
         self.placeholder = "users/someCustomUser/customAsset"
-<<<<<<< HEAD
         
         self._get_items()
-=======
-        self.hint = "select an asset in the list or write a custom asset name. Be careful that you need to have access to this asset to use it"
-
-        self._get_items(None, None, None)
->>>>>>> 086e60e9
 
         super().__init__(**kwargs)
 
         self.on_event("click:prepend", self._get_items)
-<<<<<<< HEAD
         
     
     def _validate(self, change):
@@ -566,11 +534,6 @@
 
     def _get_items(self, *args):
 
-=======
-
-    def _get_items(self, widget, event, data):
-
->>>>>>> 086e60e9
         # get the list of user asset
         raw_assets = gee.get_assets(self.folder)
 
@@ -578,11 +541,7 @@
             k: sorted([e["id"] for e in raw_assets if e["type"] == k])
             for k in self.types
         }
-<<<<<<< HEAD
-        
-=======
-
->>>>>>> 086e60e9
+
         self.items = []
         if self.default_asset:
             self.items+=[
