{
  "test_key": "Test key",
  "status": "Status: {}",
  "widgets": {
    "fileinput": {
      "label": "search file",
      "placeholder": "Selected file"
    },
    "table": {
      "label": "Table file",
      "column": {
        "id": "id",
        "lat": "latitude",
        "lng": "longitude"
      }
    },
    "vector": {
      "label": "Vector file",
      "column": "column",
      "value": "value",
      "all": "Use all features"
    },
    "navdrawer": {
      "code": "Source code",
      "wiki": "Wiki",
      "bug": "Bug report",
      "changelog": {
        "version": "Version: {}",
        "title": "Changelog",
        "close_btn": "Close"
      }
    },
    "asset_select": {
      "types": {
        "0": "Raster",
        "1": "Table",
        "2": "Image collection",
        "3": "Algorithm",
        "4": "Folder"
      },
      "label": "Select an asset",
      "custom": "Custom",
      "no_access": "It seems like you do not have access to the input asset or it does not exist.",
      "wrong_type": "The type of the selected asset ({}) does not match authorized asset type ({}).",
      "placeholder": "users/custom_user/custom_asset"
    },
    "load_table": {
      "too_small": "The provided file have less than 3 columns. Please provide a complete point file with at least ID, lattitude and longitude columns."
    },
    "banner": {
      "close": "close",
      "next": "next ({} more)"
    }
  },
  "aoi_sel": {
    "title": "Select Area Of Interest (AOI)",
    "administrative": "Administrative definitions",
    "custom": "Custom geometries",
    "method": "AOI selection method",
    "adm": {
      "0": "Country/Province",
      "1": "Admin level 1",
      "2": "Admin level 2"
    },
    "vector": "Vector file",
    "draw": "Drawn shapes",
    "points": "Point file",
    "aoi_name": "Select an AOI name",
    "asset": "GEE Asset name",
    "btn": "Select AOI",
    "complete": "The AOI has been selected",
    "exception": {
      "no_inputs": "Please provide fully qualified inputs before validating your AOI",
      "no_asset": "Please select an asset.",
      "no_value": "Please select a value.",
      "incomplete": "All fields are required, please fill them.",
      "no_file": "Please select a file.",
      "duplicate_key": "A key is duplicated in your selection. Please select different columns for your latitude, longitude and Id parameters",
      "no_draw": "Please draw a shape in the map",
      "no_admlyr": "Select an administrative layer",
      "invalid_code": "The code is not in the database",
      "no_gdf": "You must set the gdf before interacting with it"
    }
  },
  "mapping": {
    "no_image": "The image file does not exist.",
    "legend": "Legend"
  },
  "planet": {
    "exception": {
      "empty": "Please fill the required field(s).",
      "invalid": "Invalid email or password",
      "nosubs": "Your credentials do not have any valid planet subscription.",
      "no_secret_file": "The credentials file does not exist, use a different login method."
    },
    "widget": {
      "username": "Planet username",
      "password": "Planet password",
      "apikey": "Planet API key",
<<<<<<< HEAD
      "store": "Store credentials file in the session.",
      "method": {
        "label": "Login method",
        "from_file": "From stored credentials",
=======
      "store": "Remember credentials file in the session.",
      "method": {
        "label": "Login method",
        "from_file": "From saved credentials",
>>>>>>> 9fbf7b00
        "credentials": "Credentials",
        "api_key": "Planet API key"
      }
    },
    "status": {
      "offilne": "Not connected",
      "online": "Connected"
    }
  },
  "rec": {
    "table": {
      "title": "Classification editor",
      "classif": {
        "title": "select existing table",
        "file_select": "Class file",
        "btn": "Get table"
      },
      "table": "Classification table",
      "schema": {
        "id": "id",
        "code": "code",
        "description": "description",
        "color": "color"
      },
      "btn": {
        "edit": "edit",
        "save": "save",
        "add": "add",
        "delete": "delete"
      },
      "edit_dialog": {
        "titles": {
          "0": "New element",
          "1": "Modify element"
        },
        "btn": {
          "save": {
            "name": "save",
            "tooltip": "create new class"
          },
          "modify": {
            "name": "modify",
            "tooltip": "modify existing class"
          },
          "cancel": {
            "name": "cancel",
            "tooltip": "cancel operation"
          }
        }
      },
      "save_dialog": {
        "filename": "Insert output file name",
        "placeholder": "new_table",
        "btn": {
          "save": {
            "name": "save",
            "tooltip": "save table"
          },
          "cancel": {
            "name": "cancel",
            "tooltip": "cancel operation"
          }
        },
        "title": "save classifcation table",
        "info": "The table will be stored in {}"
      }
    },
    "rec": {
      "title": "Reclassify image",
      "headers": {
        "0": "Original class",
        "1": "Destination class"
      },
      "input": {
        "optional": "Optional",
        "title": "Select input classification",
        "asset": "input asset",
        "file": "input file",
        "band": {
          "label": "select band/property",
          "hint": "The band/property to use as class reference"
        },
        "classif": {
          "title": "Select destination classification system",
          "label": "class file"
        },
        "btn": "get table"
      },
      "table": "Reclassify table",
      "btn": "Reclassify",
      "export": {
        "0": {
          "0": "The Vector has been created and added to your SEPAL Folder: {}",
          "1": "The Image has been created and added to your SEPAL folder: {}"
        },
        "1": {
          "0": "The FeatureCollection has been exported to GEE as {}. Use the code editor interface to follow the exportation process",
          "1": "The Image has been exported to GEE as {}. Use the code editor interface to follow the exportation process"
        }
      }
    },
    "tile": {
      "title": "Reclassification"
    }
  },
  "locale": {
    "change": "The locale \"{0}\" will now be used as default language in SEPAL apps. Please restart the current application to take this change into account. Note that if \"{0}\" is not avalaible in another application, SEPAL will fallback to the closest possible language",
    "fallback": "The \"{0}\" locale is not available for this application. We will be using \"{1}\" instead. Please report to the maintainer if you want to add \"{0}\" to the suported languages."
  },
  "theme": {
    "change": "The theme \"{0}\" will be used as default theme in SEPAL apps. Please restart the current application to take this change into account."
  },
  "disclaimer": {
    "p": {
      "0": "Developers declines all responsibility for errors or deficiencies in the database or software or in the documentation accompanying it for program maintenance and upgrading as well as for any damage that may arise from them.",
      "1": "Developers also declines any responsibility for updating the data and assumes no responsibility for errors and omissions in the data provided.",
      "2": "Users are, however, kindly asked to report any errors or deficiencies in this product to the Developers."
    }
  }
}<|MERGE_RESOLUTION|>--- conflicted
+++ resolved
@@ -97,17 +97,10 @@
       "username": "Planet username",
       "password": "Planet password",
       "apikey": "Planet API key",
-<<<<<<< HEAD
-      "store": "Store credentials file in the session.",
-      "method": {
-        "label": "Login method",
-        "from_file": "From stored credentials",
-=======
       "store": "Remember credentials file in the session.",
       "method": {
         "label": "Login method",
         "from_file": "From saved credentials",
->>>>>>> 9fbf7b00
         "credentials": "Credentials",
         "api_key": "Planet API key"
       }
