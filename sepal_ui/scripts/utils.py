--- conflicted
+++ resolved
@@ -26,17 +26,11 @@
 
     if isinstance(widget, sepal_ui.sepalwidgets.sepalwidget.SepalWidget):
         widget.hide()
-<<<<<<< HEAD
+
     elif not 'd-none' in str(widget.class_):
         widget.class_ = str(widget.class_).strip() + ' d-none'
         
     return widget
-=======
-    elif not "d-none" in str(widget.class_):
-        widget.class_ = str(widget.class_).strip() + " d-none"
-
-    return
->>>>>>> c21e8ff8
 
 
 def show_component(widget):
@@ -49,20 +43,13 @@
 
     if isinstance(widget, sepal_ui.sepalwidgets.sepalwidget.SepalWidget):
         widget.show()
-<<<<<<< HEAD
+
     elif 'd-none' in str(widget.class_):
         widget.class_ = widget.class_.replace('d-none', '')
         
     return widget
     
-=======
-    elif "d-none" in str(widget.class_):
-        widget.class_ = widget.class_.replace("d-none", "")
-
-    return
-
-
->>>>>>> c21e8ff8
+    
 def create_download_link(pathname):
     """
     Create a clickable link to download the pathname target
