import os
from pathlib import Path
from urllib.parse import urlparse
import string 
import random
import math
import re
import warnings
from unidecode import unidecode
from functools import wraps

import ee
from cryptography.fernet import Fernet

import sepal_ui

def hide_component(widget):
    """
    hide a vuetify based component
    
    Args:
        widget (v.VuetifyWidget): the widget to hide
    """
    
    if isinstance(widget, sepal_ui.sepalwidgets.sepalwidget.SepalWidget):
        widget.hide()
    elif not 'd-none' in str(widget.class_):
        widget.class_ = str(widget.class_).strip() + ' d-none'
        
    return

def show_component(widget):
    """
    show a vuetify based component
    
    Args:
        widget (v.VuetifyWidget): the widget to hide
    """
    
    if isinstance(widget, sepal_ui.sepalwidgets.sepalwidget.SepalWidget):
        widget.show()
    elif 'd-none' in str(widget.class_):
        widget.class_ = widget.class_.replace('d-none', '')
        
    return
    
def create_download_link(pathname):
    """
    Create a clickable link to download the pathname target
    
    Args:
        pathname (str | pathlib.Path): the pathname th download
        
    Return:
        (str): the download link
    """
    
    if type(pathname) == str:
        pathname = Path(pathname)
        
    result_path = Path(pathname).expanduser()
    home_path = Path('~').expanduser()
    
    # will be available with python 3.9
    #download_path = result_path.relative_to(home_path) if result_path.is_relative_to(home_path) else result_path
    download_path = os.path.relpath(result_path,home_path)
    
    link = f'/api/files/download?path=/{download_path}'
    
    return link

def is_absolute(url):
    """
    Check if the given URL is an absolute or relative path
    
    Args:
        url (str): the URL to test
        
    Return:
        (bool): True if absolute else False
    """
    return bool(urlparse(url).netloc)

def random_string(string_length=3):
    """
    Generates a random string of fixed length. 
    
    Args:
        string_length (int, optional): Fixed length. Defaults to 3.
    
    Return:
        (str): A random string
    """
    
    # random.seed(1001)
    letters = string.ascii_lowercase
    
    return ''.join(random.choice(letters) for i in range(string_length))

def get_file_size(filename):
    """
    Get the file size as string of 2 digit in the adapted scale (B, KB, MB....)
    
    Args:
        filename (str | pathlib.Path): the path to the file to mesure
        
    Return:
        (str): the file size in a readable humanly readable
    """
    
    file_size = Path(filename).stat().st_size
    
    if file_size == 0:
        return "0B"
    
    size_name = ("B", "KB", "MB", "GB", "TB", "PB", "EB", "ZB", "YB")
    
    i = int(math.floor(math.log(file_size, 1024)))
    s = file_size / (1024 ** i)
        
    return '{:.1f} {}'.format(s, size_name[i])

def init_ee():
    """
    Initialize earth engine according to the environment. 
    It will use the creddential file if the EE_PRIVATE_KEY env variable exist. 
    Otherwise it use the simple Initialize command (asking the user to register if necessary)
    """
    
    # only do the initialization if the credential are missing
    if not ee.data._credentials:
        
        # if the decrypt key is available use the decript key 
        if 'EE_DECRYPT_KEY' in os.environ:
        
            # read the key as byte 
            key = os.environ['EE_DECRYPT_KEY'].encode()
            
            # create the fernet object 
            fernet = Fernet(key)
            
            # decrypt the key
            json_encrypted = Path(__file__).parent/'encrypted_key.json'
            with json_encrypted.open('rb') as f:
                json_decripted = fernet.decrypt(f.read()).decode()
                
            # write it to a file
            with open('ee_private_key.json', 'w') as f:
                f.write(json_decripted)
                
            # connection to the service account
            service_account = 'test-sepal-ui@sepal-ui.iam.gserviceaccount.com'
            credentials = ee.ServiceAccountCredentials(service_account, 'ee_private_key.json')
            ee.Initialize(credentials)
        
        # if in local env use the local user credential
        else:
            ee.Initialize()
        
    return

def catch_errors(alert, debug=False):
    """
    Decorator to execute try/except sentence
    and catch errors in the alert message.
    If debug is True then the error is raised anyway
    
    Params:
        alert (sw.Alert): Alert to display errors
        debug (bool): Wether to raise the error or not, default to false
    """
    def decorator_alert_error(func):
        @wraps(func)
        def wrapper_alert_error(*args, **kwargs):
            try:
                value = func(*args, **kwargs)
            except Exception as e:
                alert.add_msg(f'{e}', type_='error')
                if debug:
                    raise e
            return value
        return wrapper_alert_error
    return decorator_alert_error

def need_ee(func):
    """
    Decorator to execute check if the object require EE binding.
    Trigger an exception if the connection is not possible. 
    
    Params:
        func (obj): the object on which the decorator is applied
    """
    @wraps(func)
    def wrapper_ee(*args, **kwargs):
        
        # try to connect to ee 
        try: 
            init_ee()
        except Exception as e:
            raise Exception ('This function needs an Earth Engine authentication')
            
        return func(*args, **kwargs)
        
    return wrapper_ee

def loading_button(alert=None, button=None, debug=False):
    """
    Decorator to execute try/except sentence and toggle loading button object.
    Designed to work within the Tile object, or any object that have a self.btn and self.alert set.
    
    Params:
        button (sw.Btn, optional): Toggled button
        alert (sw.Alert, optional): the alert to display the error message
        debug (bool, optional): wether or not the exception should stop the execution. default to False
    """
    
    def decorator_loading(func):
        
        @wraps(func)
        def wrapper_loading(self, *args, **kwargs):
            
            # set btn and alert
            # Change name of variable to assign it again in this scope
            button_ = self.btn if not button else button
            alert_ = self.alert if not alert else alert

            button_.toggle_loading() # Start loading 
            value = None
            try:
                # Catch warnings in the process function
                with warnings.catch_warnings(record=True) as w:
                    value = func(self, *args, **kwargs)
                
                # Reset alert if there is a previous message printed
                alert_.reset()
                
                # Check if there are warnings in the function and append them
                # Use append msg due to several warnings could be triggered
                if w: [
                    alert_.append_msg(warning.message.args[0], type_='warning') 
                    for warning in w
                ]
                  
            except Exception as e:
<<<<<<< HEAD
                alert.add_msg(f'{e}', 'error')
                if debug: raise e
                    
            button.toggle_loading() # Stop loading button
=======
                button_.toggle_loading() # Stop loading button if there is an error
                alert_.add_msg(f'{e}', 'error')
                if debug: raise e
                return # Scape of the function

            button_.toggle_loading() # Stop loading button if there is not an error
>>>>>>> ee969ed7
            
            return value
        return wrapper_loading
    return decorator_loading


def normalize_str(msg, folder=True):
    """
    Normalize an str to make it compatible with file naming (no spaces, special chars ...etc)
    
    Params:
        msg (str): the string to sanitise
        folder (optional|bool): if the name will be used for folder naming or for display. if display, <'> and < > characters will be kept 
        
    Return:
        (str): the modified str
    """
    
    regex = '[^a-zA-Z\d\-\_]' if folder else '[^a-zA-Z\d\-\_\ \']'
    
    return re.sub(regex, '_', unidecode(msg))
    <|MERGE_RESOLUTION|>--- conflicted
+++ resolved
@@ -242,19 +242,10 @@
                 ]
                   
             except Exception as e:
-<<<<<<< HEAD
                 alert.add_msg(f'{e}', 'error')
                 if debug: raise e
                     
             button.toggle_loading() # Stop loading button
-=======
-                button_.toggle_loading() # Stop loading button if there is an error
-                alert_.add_msg(f'{e}', 'error')
-                if debug: raise e
-                return # Scape of the function
-
-            button_.toggle_loading() # Stop loading button if there is not an error
->>>>>>> ee969ed7
             
             return value
         return wrapper_loading
