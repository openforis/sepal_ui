--- conflicted
+++ resolved
@@ -7,13 +7,6 @@
 
 import ee
 import httplib2
-<<<<<<< HEAD
-import ipyvuetify as v
-from cryptography.fernet import Fernet
-=======
-
-# from cryptography.fernet import Fernet
->>>>>>> 7267fef1
 from deprecated.sphinx import versionadded
 
 # from sepal_ui.scripts.utils import init_ee
