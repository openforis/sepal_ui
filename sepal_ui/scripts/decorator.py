--- conflicted
+++ resolved
@@ -61,15 +61,8 @@
 ################################################################################
 
 
-@versionadded(
-    version="3.1", reason="debug argument defaults to true. Will be removed in v3.2"
-)
 @versionadded(version="3.0", reason="moved from utils to a dedicated module")
-<<<<<<< HEAD
-def catch_errors(alert: Optional[v.Alert] = None, debug: bool = True) -> Any:
-=======
 def catch_errors(alert: Optional[v.Alert] = None, debug: Optional[bool] = None) -> Any:
->>>>>>> 0c58e32c
     """Decorator to execute try/except sentence and catch errors in the alert message.
 
     If debug is True then the error is raised anyway.
@@ -163,9 +156,6 @@
     return wrapper_ee
 
 
-@versionadded(
-    version="3.1", reason="debug argument defaults to true. Will be removed in v3.2"
-)
 @versionadded(version="3.0", reason="moved from utils to a dedicated module")
 def loading_button(
     alert: Optional[v.Alert] = None,
