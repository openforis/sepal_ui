--- conflicted
+++ resolved
@@ -22,7 +22,7 @@
     
     asset = asset.replace('projects/earthengine-legacy/assets/', '')
     
-    output.add_msg(ms.ASSET_CREATED.format(asset), 'success')
+    output.add_msg(ms.aoi_sel.asset_created.format(asset), 'success')
     
     return
 
@@ -57,11 +57,7 @@
     
     country = ee.FeatureCollection("FAO/GAUL/2015/level0").filter(ee.Filter.eq('ADM0_CODE', country_code))
           
-<<<<<<< HEAD
     display_asset(output, iso_3)
-=======
-    output.add_msg(ms.aoi_sel.asset_created.format(iso_3), 'success')
->>>>>>> bf7a0968
     
     return country, iso_3
 
@@ -90,11 +86,7 @@
     task.start()
     gee.wait_for_completion(asset_name, output)
            
-<<<<<<< HEAD
     display_asset(output, asset)
-=======
-    output.add_msg(ms.aoi_sel.asset_created.format(asset), 'success') 
->>>>>>> bf7a0968
     
     return asset
 
@@ -152,11 +144,7 @@
     task.start()
     gee.wait_for_completion(asset_name, output)
            
-<<<<<<< HEAD
     display_asset(output, asset)
-=======
-    output.add_msg(ms.aoi_sel.asset_created.format(asset), 'success')
->>>>>>> bf7a0968
     
     return asset
     
@@ -176,14 +164,8 @@
     
     # create ee_object based on the json dict
     ee_object = geemap.geojson_to_ee(json_gdf)           
-        
-<<<<<<< HEAD
-    asset_name = ms.FILE_PATTERN.format(re.sub('[^a-zA-Z\d\-\_]','_',file_name))
-=======
-    name = Path(file_input).stem
-        
-    asset_name = ms.aoi_sel.file_pattern.format(re.sub('[^a-zA-Z\d\-\_]','_',name))
->>>>>>> bf7a0968
+       
+    asset_name = ms.aoi_sel.file_pattern.format(re.sub('[^a-zA-Z\d\-\_]','_',file_name))
         
     #check asset's name
     if isAsset(asset_name, folder):
@@ -205,11 +187,7 @@
         task.start()
         gee.wait_for_completion(asset_name, output)
                    
-<<<<<<< HEAD
         display_asset(output, asset)
-=======
-        output.add_msg(ms.aoi_sel.asset_created.format(asset), 'success')
->>>>>>> bf7a0968
     
     return asset
     
