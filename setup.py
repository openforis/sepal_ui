from pathlib import Path
from subprocess import check_call

from setuptools import setup
from setuptools.command.develop import develop

version = "2.13.0"

DESCRIPTION = "Wrapper for ipyvuetify widgets to unify the display of voila dashboards in SEPAL platform"
LONG_DESCRIPTION = open("README.rst").read()


class DevelopCmd(develop):
    def run(self):
        """overwrite run command to install pre-commit hooks in dev mode"""
        check_call(["pre-commit", "install", "-t", "pre-commit", "-t", "commit-msg"])
        super().run()


def get_templates():
    """Get all the templates files from the templates and save them in the distribution"""

    root = Path(__file__).parent / "sepal_ui"
    templates = (root / "templates").rglob("*")
    ignore_files = [".ipynb_checkpoints", "__pycache__"]

    return [
        str(i.relative_to(root))
        for i in templates
        if not any([s in str(i) for s in ignore_files])
    ]


setup_params = {
    "name": "sepal-ui",
    "version": version,
    "license": "MIT",
    "license_file": "LICENSE.txt",
    "description": DESCRIPTION,
    "long_description": LONG_DESCRIPTION,
    "long_description_content_type": "text/x-rst",
    "author": "Pierrick Rambaud",
    "author_email": "pierrick.rambaud49@gmail.com",
    "url": "https://github.com/12rambau/sepal_ui",
    "download_url": f"https://github.com/12rambau/sepal_ui/archive/v_{version}.tar.gz",
    "keywords": ["UI", "Python", "widget", "sepal"],
    "python_requires": ">=3.6.9",
    "install_requires": [
        "werkzeug<2.2.0",  # https://github.com/python-restx/flask-restx/issues/460
        "ipyvue>=1.7.0",  # this is the version with the class manager
        "ipyvuetify",  # it will work anyway as the widgets are build on the fly
        "earthengine-api",
        "markdown",
        "ipyleaflet>=0.14.0",  # to have access to data member in edition
        "shapely",
        "geopandas",
        "pandas",
        "deepdiff",
        "colorama",
        "Deprecated",
        "Unidecode",
        "natsort",
        "pipreqs",
        "cryptography",
        "python-box",
        "xyzservices",
        "planet==2.0a6",
        "pyyaml",
        "dask",
        "tqdm",
        "jupyter-server-proxy",
        "matplotlib",
        "rioxarray",
    ],
    "extras_require": {
        "dev": [
            "pre-commit",
        ],
        "test": [
            "coverage",
            "pytest",
            "pytest-sugar",
            "pytest-icdiff",
            "pytest-instafail",
            "pytest-deadfixtures",
            "pytest-cov",
            "nbmake ",
        ],
        "doc": [
            "docutils<0.19",  # remove once m2r2 0.3.3 is released
            "sphinx",
            "jupyter-sphinx",
            "pydata-sphinx-theme",
            "sphinx-notfound-page",
            "Sphinx",
            "sphinxcontrib-spelling",
            "sphinx-copybutton",
            "pandoc",
            "m2r2",
            "sphinxcontrib-autoprogram",
            "sphinx-favicon",
<<<<<<< HEAD
            # "sphinx-autodoc-typehints",
=======
            "nox",
>>>>>>> c91c12a1
        ],
    },
    "packages": [
        "sepal_ui",
        "sepal_ui.scripts",
        "sepal_ui.frontend",
        "sepal_ui.sepalwidgets",
        "sepal_ui.aoi",
        "sepal_ui.message",
        "sepal_ui.mapping",
        "sepal_ui.translator",
        "sepal_ui.model",
        "sepal_ui.reclassify",
        "sepal_ui.planetapi",
    ],
    "package_data": {
        "sepal_ui": [
            "scripts/*.csv",
            "scripts/*.md",
            "scripts/*.json",
            "message/**/*.json",
            "bin/*",
            "frontend/css/*.css",
            "frontend/json/*.json",
            "frontend/js/*.js",
            *get_templates(),
        ]
    },
    "entry_points": {
        "console_scripts": [
            "module_deploy = sepal_ui.bin.module_deploy:main",
            "module_factory = sepal_ui.bin.module_factory:main",
            "module_l10n = sepal_ui.bin.module_l10n:main",
            "module_theme = sepal_ui.bin.module_theme:main",
            "module_venv = sepal_ui.bin.module_venv:main",
            "activate_venv = sepal_ui.bin.activate_venv:main",
            "ee_token = sepal_ui.bin.ee_token:main",
        ]
    },
    "classifiers": [
        "Development Status :: 5 - Production/Stable",
        "Intended Audience :: Developers",
        "Topic :: Software Development :: Build Tools",
        "License :: OSI Approved :: MIT License",
        "Programming Language :: Python :: 3.7",
        "Programming Language :: Python :: 3.8",
        "Programming Language :: Python :: 3.9",
        "Programming Language :: Python :: 3.10",
    ],
    "cmdclass": {
        "develop": DevelopCmd,
    },
}

setup(**setup_params)<|MERGE_RESOLUTION|>--- conflicted
+++ resolved
@@ -99,11 +99,8 @@
             "m2r2",
             "sphinxcontrib-autoprogram",
             "sphinx-favicon",
-<<<<<<< HEAD
             # "sphinx-autodoc-typehints",
-=======
             "nox",
->>>>>>> c91c12a1
         ],
     },
     "packages": [
