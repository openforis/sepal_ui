import setuptools

<<<<<<< HEAD
from setuptools import setup
from setuptools.command.develop import develop

version = "2.9.4"

DESCRIPTION = "Wrapper for ipyvuetify widgets to unify the display of voila dashboards in SEPAL platform"
LONG_DESCRIPTION = open("README.rst").read()


class DevelopCmd(develop):
    def run(self):
        """overwrite run command to install pre-commit hooks in dev mode"""
        check_call(["pre-commit", "install", "-t", "pre-commit", "-t", "commit-msg"])
        super().run()


setup_params = {
    "name": "sepal-ui",
    "version": version,
    "license": "MIT",
    "license_file": "LICENSE.txt",
    "description": DESCRIPTION,
    "long_description": LONG_DESCRIPTION,
    "long_description_content_type": "text/x-rst",
    "author": "Pierrick Rambaud",
    "author_email": "pierrick.rambaud49@gmail.com",
    "url": "https://github.com/12rambau/sepal_ui",
    "download_url": f"https://github.com/12rambau/sepal_ui/archive/v_{version}.tar.gz",
    "keywords": ["UI", "Python", "widget", "sepal"],
    "python_requires": ">=3.6.9",
    "install_requires": [
        "haversine",
        "ipyvue>=1.7.0",  # this is the version with the class manager
        "ipyvuetify",  # it will work anyway as the widgets are build on the fly
        "earthengine-api",
        "markdown",
        "ipyleaflet>=0.14.0",
        "xarray_leaflet",
        "shapely",
        "geopandas",
        "pandas",
        "deepdiff",
        "colorama",
        "Deprecated",
        "Unidecode",
        "natsort",
        "pipreqs",
        "cryptography",
        "python-box",
        "xyzservices",
        "planet<2",
        "pyyaml",
        "dask",
        "tqdm",
        "google-api-python-client",
        "GDAL",
    ],
    "extras_require": {
        "dev": [
            "pre-commit",
        ],
        "test": [
            "coverage",
            "pytest",
            "googledrivedownloader",
        ],
        "doc": [
            "jupyter-sphinx",
            "pydata-sphinx-theme==0.9.0",
            "sphinx-notfound-page",
            "Sphinx",
            "sphinxcontrib-spelling",
            "sphinx-copybutton",
            "pandoc",
            "m2r2",
            "sphinxcontrib-autoprogram",
        ],
    },
    "packages": [
        "sepal_ui",
        "sepal_ui.scripts",
        "sepal_ui.frontend",
        "sepal_ui.sepalwidgets",
        "sepal_ui.aoi",
        "sepal_ui.message",
        "sepal_ui.mapping",
        "sepal_ui.translator",
        "sepal_ui.model",
        "sepal_ui.reclassify",
        "sepal_ui.planetapi",
    ],
    "package_data": {
        "sepal_ui": [
            "scripts/*.csv",
            "scripts/*.md",
            "scripts/*.json",
            "message/**/*.json",
            "bin/*",
            "frontend/css/*.css",
            "frontend/json/*.json",
            "frontend/js/*.js",
        ]
    },
    "entry_points": {
        "console_scripts": [
            "module_deploy = sepal_ui.bin.module_deploy:main",
            "module_factory = sepal_ui.bin.module_factory:main",
            "module_l10n = sepal_ui.bin.module_l10n:main",
            "module_theme = sepal_ui.bin.module_theme:main",
            "module_venv = sepal_ui.bin.module_venv:main",
            "activate_venv = sepal_ui.bin.activate_venv:main",
        ]
    },
    "classifiers": [
        "Development Status :: 5 - Production/Stable",
        "Intended Audience :: Developers",
        "Topic :: Software Development :: Build Tools",
        "License :: OSI Approved :: MIT License",
        "Programming Language :: Python :: 3.7",
        "Programming Language :: Python :: 3.8",
        "Programming Language :: Python :: 3.9",
    ],
    "cmdclass": {
        "develop": DevelopCmd,
    },
}

setup(**setup_params)
=======
setuptools.setup()
>>>>>>> d2e3ca7c
<|MERGE_RESOLUTION|>--- conflicted
+++ resolved
@@ -1,134 +1,3 @@
 import setuptools
 
-<<<<<<< HEAD
-from setuptools import setup
-from setuptools.command.develop import develop
-
-version = "2.9.4"
-
-DESCRIPTION = "Wrapper for ipyvuetify widgets to unify the display of voila dashboards in SEPAL platform"
-LONG_DESCRIPTION = open("README.rst").read()
-
-
-class DevelopCmd(develop):
-    def run(self):
-        """overwrite run command to install pre-commit hooks in dev mode"""
-        check_call(["pre-commit", "install", "-t", "pre-commit", "-t", "commit-msg"])
-        super().run()
-
-
-setup_params = {
-    "name": "sepal-ui",
-    "version": version,
-    "license": "MIT",
-    "license_file": "LICENSE.txt",
-    "description": DESCRIPTION,
-    "long_description": LONG_DESCRIPTION,
-    "long_description_content_type": "text/x-rst",
-    "author": "Pierrick Rambaud",
-    "author_email": "pierrick.rambaud49@gmail.com",
-    "url": "https://github.com/12rambau/sepal_ui",
-    "download_url": f"https://github.com/12rambau/sepal_ui/archive/v_{version}.tar.gz",
-    "keywords": ["UI", "Python", "widget", "sepal"],
-    "python_requires": ">=3.6.9",
-    "install_requires": [
-        "haversine",
-        "ipyvue>=1.7.0",  # this is the version with the class manager
-        "ipyvuetify",  # it will work anyway as the widgets are build on the fly
-        "earthengine-api",
-        "markdown",
-        "ipyleaflet>=0.14.0",
-        "xarray_leaflet",
-        "shapely",
-        "geopandas",
-        "pandas",
-        "deepdiff",
-        "colorama",
-        "Deprecated",
-        "Unidecode",
-        "natsort",
-        "pipreqs",
-        "cryptography",
-        "python-box",
-        "xyzservices",
-        "planet<2",
-        "pyyaml",
-        "dask",
-        "tqdm",
-        "google-api-python-client",
-        "GDAL",
-    ],
-    "extras_require": {
-        "dev": [
-            "pre-commit",
-        ],
-        "test": [
-            "coverage",
-            "pytest",
-            "googledrivedownloader",
-        ],
-        "doc": [
-            "jupyter-sphinx",
-            "pydata-sphinx-theme==0.9.0",
-            "sphinx-notfound-page",
-            "Sphinx",
-            "sphinxcontrib-spelling",
-            "sphinx-copybutton",
-            "pandoc",
-            "m2r2",
-            "sphinxcontrib-autoprogram",
-        ],
-    },
-    "packages": [
-        "sepal_ui",
-        "sepal_ui.scripts",
-        "sepal_ui.frontend",
-        "sepal_ui.sepalwidgets",
-        "sepal_ui.aoi",
-        "sepal_ui.message",
-        "sepal_ui.mapping",
-        "sepal_ui.translator",
-        "sepal_ui.model",
-        "sepal_ui.reclassify",
-        "sepal_ui.planetapi",
-    ],
-    "package_data": {
-        "sepal_ui": [
-            "scripts/*.csv",
-            "scripts/*.md",
-            "scripts/*.json",
-            "message/**/*.json",
-            "bin/*",
-            "frontend/css/*.css",
-            "frontend/json/*.json",
-            "frontend/js/*.js",
-        ]
-    },
-    "entry_points": {
-        "console_scripts": [
-            "module_deploy = sepal_ui.bin.module_deploy:main",
-            "module_factory = sepal_ui.bin.module_factory:main",
-            "module_l10n = sepal_ui.bin.module_l10n:main",
-            "module_theme = sepal_ui.bin.module_theme:main",
-            "module_venv = sepal_ui.bin.module_venv:main",
-            "activate_venv = sepal_ui.bin.activate_venv:main",
-        ]
-    },
-    "classifiers": [
-        "Development Status :: 5 - Production/Stable",
-        "Intended Audience :: Developers",
-        "Topic :: Software Development :: Build Tools",
-        "License :: OSI Approved :: MIT License",
-        "Programming Language :: Python :: 3.7",
-        "Programming Language :: Python :: 3.8",
-        "Programming Language :: Python :: 3.9",
-    ],
-    "cmdclass": {
-        "develop": DevelopCmd,
-    },
-}
-
-setup(**setup_params)
-=======
-setuptools.setup()
->>>>>>> d2e3ca7c
+setuptools.setup()