--- conflicted
+++ resolved
@@ -46,13 +46,10 @@
         "natsort",
         "pipreqs",
         "cryptography",
-<<<<<<< HEAD
         "python-box",
         "xyzservices",
-=======
         "planet",
         "pyyaml",
->>>>>>> 2f49625f
     ],
     "extras_require": {
         "dev": [
