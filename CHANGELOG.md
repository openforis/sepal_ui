--- conflicted
+++ resolved
@@ -1,38 +1,4 @@
-<<<<<<< HEAD
-## v_2.2.1 (2021-09-30)
-
-### Fix
-
-- typo in version naming
-
-## v_2.2.0 (2021-09-30)
-
-### Fix
-
-- use ssh url in module_factory Fix #283
-- typo
-- clip margins
-- use RPC to serve the resize method
-- catch when on_widget and targets have different length
-- get the widget instead of the widget name
-- local variable referenced before assignment
-
-### Refactor
-
-- renamed Clip -> CopyToClip
-- only set targets at the begining
-- use switch decorator
-- make all view children elements part of the View class
-
-### Feat
-
-- add copy-to-clipboard widget
-- add a target parameter in the switch method
-
-## v_2.1.1 (2021-09-15)
-=======
 ## v_2.3.0 (2021-10-06)
->>>>>>> 952627c0
 
 ### Fix
 
@@ -75,11 +41,6 @@
 - **docs**: fix typo
 - include the save parameter to the view when someones initialize the view without the model
 - typo in setup
-
-## v_2.1.0 (2021-09-15)
-
-### Fix
-
 - folder init in reclassifyTile
 - typo in json dict
 - display the btn at the bottom of the table
@@ -136,12 +97,6 @@
 - separate the reclassified image and its visualization
 - define default_asset trait in SelectAsset. it will accept whether strings for unique default assets or lists for multiple. The trait can be observed to update the list anytime
 - introducing switch decorator
-
-## v_2.0.6 (2021-06-22)
-
-## v_2.0.5 (2021-06-17)
-
-## v_2.0.4 (2021-06-15)
 
 ## v_2.0.3 (2021-06-09)
 
