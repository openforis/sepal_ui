--- conflicted
+++ resolved
@@ -15,11 +15,7 @@
     strategy:
       fail-fast: false
       matrix:
-<<<<<<< HEAD
-        python-version: ["3.6", "3.7", "3.8", "3.9", "3.10"]
-=======
-        python-version: [3.7, 3.8, 3.9]
->>>>>>> 5f9f2851
+        python-version: ["3.7", "3.8", "3.9", "3.10"]
 
     steps:
       - uses: actions/checkout@v2
