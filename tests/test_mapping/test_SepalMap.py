--- conflicted
+++ resolved
@@ -191,11 +191,8 @@
         )
     )
 
-<<<<<<< HEAD
-    with pytest.raises(ee.ee_exception.EEException):
-=======
+
     with pytest.raises(EEException):
->>>>>>> 29389fc7
         map_.addLayer(geometry, {"invalid_propery": "red", "fillColor": None})
 
     return
