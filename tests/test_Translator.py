--- conflicted
+++ resolved
@@ -12,17 +12,7 @@
         # assert that the test key exist in fr
         target_lan = "fr"
         translator = Translator(self._get_message_json_folder(), target_lan)
-<<<<<<< HEAD
-        self.assertEqual(translator.test_key, 'Clef de test')
-        
-        # assert that the the code work if the path is a str 
-        target_lan = 'fr'
-        translator = Translator(str(self._get_message_json_folder()), target_lan)
-        self.assertEqual(translator.test_key, 'Clef de test')
-        
-        # assert that the test does not exist in es and we fallback to en 
-        target_lan = 'es'
-=======
+
         self.assertEqual(translator.test_key, "Clef test")
 
         # assert that the the code work if the path is a str
@@ -32,7 +22,7 @@
 
         # assert that the test does not exist in es and we fallback to en
         target_lan = "es"
->>>>>>> c21e8ff8
+
         translator = Translator(self._get_message_json_folder(), target_lan)
         self.assertEqual(translator.test_key, "Test key")
 
@@ -58,19 +48,11 @@
         # assert that the test does not exist in es and we fallback to en
         target_lan = "es"
         translator = Translator(self._get_message_json_folder(), target_lan)
-<<<<<<< HEAD
         
         self.assertEqual("root['test_key']", translator.missing_keys())
         
         return 
     
-=======
-
-        self.assertIn("root['test_key']", translator.missing_keys())
-
-        return
-
->>>>>>> c21e8ff8
     def test_search_key(self):
 
         # assert that having a wrong key in the json will raise an error
