--- conflicted
+++ resolved
@@ -11,11 +11,8 @@
 
 import ee
 import geopandas as gpd
-<<<<<<< HEAD
 import matplotlib
-=======
 import pandas as pd
->>>>>>> c15298b7
 import pytest
 from shapely import geometry as sg
 
