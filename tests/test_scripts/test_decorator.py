--- conflicted
+++ resolved
@@ -43,21 +43,13 @@
         def func2(self, *args):
             return "toto"
 
-<<<<<<< HEAD
-        @sd.loading_button(debug=False)
-=======
         @sd.loading_button()
->>>>>>> 0c58e32c
         def func3(self, *args):
             warnings.warn("toto")
             warnings.warn("sepal", SepalWarning)
             return 1
 
-<<<<<<< HEAD
-        @sd.loading_button(debug=True)
-=======
         @sd.loading_button()
->>>>>>> 0c58e32c
         def func4(self, *args):
             warnings.warn("toto")
             warnings.warn("sepal", SepalWarning)
