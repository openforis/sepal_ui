from pathlib import Path
import random
from urllib.request import urlretrieve
import math

import pytest
import ee
from ipyleaflet import GeoJSON, LocalTileLayer

from sepal_ui import mapping as sm
<<<<<<< HEAD
from sepal_ui import sepalwidgets as sw
=======
from sepal_ui import get_theme
import sepal_ui.frontend.styles as styles

# create a seed so that we can check values
random.seed(42)
>>>>>>> 9c319b0c


class TestSepalMap:
    def test_init(self):

        # check that the map start with no info
        m = sm.SepalMap()
        id1 = m._id  # to check that the next map has another ID

        assert isinstance(m, sm.SepalMap)
        assert m.center == [0, 0]
        assert m.zoom == 2
        assert len(m.layers) == 1
<<<<<<< HEAD
        assert m.layers[0].name == "CartoDB.DarkMatter"
        assert m.state.viz == False
        assert isinstance(m.state, sw.StateBar)
        assert m.state.nb_layer == 1  # the basemap
        assert len(m.controls) == 6  # only thing I can check
=======
>>>>>>> 9c319b0c

        basemaps = ["CartoDB.DarkMatter", "CartoDB.Positron"]

        # Get current theme
        dark_theme = True if get_theme() == "dark" else False

        # The basemap will change depending on the current theme.
        assert m.layers[0].name == basemaps[not dark_theme]

        # check that the map start with several basemaps

        m = sm.SepalMap(basemaps)
        assert len(m.layers) == 2
        layers_name = [layer.name for layer in m.layers]
        assert all(b in layers_name for b in basemaps)

        # check that the map start with a DC
        m = sm.SepalMap(dc=True)
        assert m._id != id1
        assert m.dc in m.controls

        # check that the map starts with a vinspector
        m = sm.SepalMap(vinspector=True)
        assert m.v_inspector in m.controls

        # check that the map start with a statebar
        m = sm.SepalMap(statebar=True)
        assert m.state.viz == True

        # check that a wrong layer raise an error if it's not part of the leaflet basemap list
        with pytest.raises(Exception):
            m = sm.SepalMap(["TOTO"])

        return

    def test_set_center(self):

        m = sm.SepalMap()

        lat = random.randint(-90, 90)
        lng = random.randint(-180, 180)
        zoom = random.randint(0, 22)
        m.set_center(lng, lat, zoom)

        assert m.zoom == zoom
        assert m.center == [lat, lng]

        return

    def zoom_ee_object(self):

        # init objects
        m = sm.SepalMap()
        ee_object = ee.FeatureCollection("FAO/GAUL/2015/level0").filter(
            ee.Filter.eq("ADM0_NAME", "France")
        )

        # zoom without zoom out
        m.zoom_ee_object(ee_object.geometry())

        assert m.center == [46.5135930048161, 2.574509802526499]
        assert m.zoom == 5.0

        # zoom with a zoom_out option
        m.zoom_ee_object(ee_object.geometry(), 3)

        assert m.zoom == 4

        return

    def test_zoom_bounds(self):

        # init objects
        m = sm.SepalMap()
        bounds = [
            45.73871293893269,  # minx
            4.9050034976367,  # miny
            45.7746437385302,  # maxx
            4.9050034976367,  # maxy
        ]

        # zoom without zoom_out
        m.zoom_bounds(bounds)
        assert m.zoom == 14.0

        # zoom with zoom_out
        m.zoom_bounds(bounds, 5)
        assert m.zoom == 10.0

        return

    @pytest.mark.skip(reason="problem dealing with local rasters")
    def test_add_raster(self, rgb, byte):

        m = sm.SepalMap()

        # add a rgb layer to the map
        m.add_raster(rgb, layer_name="rgb")
        assert m.layers[1].name == "rgb"
        assert isinstance(m.layers[1], LocalTileLayer)

        # add a byte layer
        m.add_raster(byte, layer_name="byte")
        assert m.layers[2].name == "byte"

        return

    def test_add_colorbar(self):

        # create a map and add a colorbar
        m = sm.SepalMap()
        m.add_colorbar(colors=["#fc8d59", "#ffffbf", "#91bfdb"], vmin=0, vmax=5)

        assert len(m.controls) == 5  # only thing I can check

        return

    def test_add_ee_layer(self, asset_image_viz):

        # create map and image
        image = ee.Image(asset_image_viz)
        m = sm.SepalMap()

        # display all the viz available in the image
        for viz in sm.SepalMap.get_viz_params(image).values():
            m.addLayer(image, {}, viz["name"], viz_name=viz["name"])

        assert len(m.layers) == 5

        # display an image without properties
        m = sm.SepalMap()

        dataset = ee.Image("CSP/ERGo/1_0/Global/ALOS_mTPI")
        dataset = ee.Image().addBands(dataset)  # with all bands and 0 properties
        m.addLayer(dataset)

        assert len(m.layers) == 2

        return

    def test_get_basemap_list(self):

        res = sm.SepalMap.get_basemap_list()

        # last time I checked there were 128
        assert len(res) == 131

        return

    def test_get_viz_params(self, asset_image_viz):

        image = ee.Image(asset_image_viz)

        res = sm.SepalMap.get_viz_params(image)

        expected = {
            "1": {
                "bands": ["ndwi_phase_1", "ndwi_amplitude_1", "ndwi_rmse"],
                "max": [2.40625, 3296.0, 1792.0],
                "name": "NDWI harmonics",
                "min": [-2.1875, 352.0, 320.0],
                "type": "hsv",
                "inverted": [False, False, True],
            },
            "3": {
                "labels": ["Foo", "Bar", "Baz"],
                "bands": ["class"],
                "type": "categorical",
                "name": "Classification",
                "values": [5, 200, 1000],
                "palette": ["#042333", "#b15f82", "#e8fa5b"],
            },
            "2": {
                "bands": ["ndwi"],
                "name": "NDWI",
                "min": -8450,
                "max": 6610,
                "type": "continuous",
                "palette": [
                    "#042333",
                    "#2c3395",
                    "#744992",
                    "#b15f82",
                    "#eb7958",
                    "#fbb43d",
                    "#e8fa5b",
                ],
            },
            "0": {
                "max": 2000,
                "type": "rgb",
                "min": 0,
                "name": "RGB",
                "gamma": 1.2,
                "bands": ["red", "green", "blue"],
            },
        }

        assert res == expected

        return

    def test_remove_layer(self, ee_map_with_layers):

        m = ee_map_with_layers

        # remove using a layer without counting the base
        m.remove_layer(0)
        assert len(m.layers) == 4
        assert m.layers[0].base is True

        # remove when authorizing selection of bases
        m.remove_layer(0, base=True)
        assert len(m.layers) == 3
        assert m.layers[0].name == "Classification"

        return

    def test_remove_all(self, ee_map_with_layers):

        m = ee_map_with_layers

        m.remove_all()
        assert len(m.layers) == 1

        m.remove_all(base=True)
        assert len(m.layers) == 0

        return

    def test_add_layer(self):

        m = sm.SepalMap()

        polygon = {
            "type": "FeatureCollection",
            "features": [
                {
                    "type": "Feature",
                    "geometry": {
                        "type": "Polygon",
                        "coordinates": [
                            [
                                [-80.37597656249999, 25.720735134412106],
                                [-66.181640625, 18.312810846425442],
                                [-64.8193359375, 32.10118973232094],
                                [-80.37597656249999, 25.720735134412106],
                            ]
                        ],
                    },
                }
            ],
        }

        # Arrange without style and requesting default hover.
        geojson = GeoJSON(data=polygon)

        # Act
        m.add_layer(geojson, hover=True)

        # Assert
        new_layer = m.layers[-1]

        assert new_layer.style == styles.layer_style
        assert new_layer.hover_style == styles.layer_hover_style

        # Arrange with style
        layer_style = {"color": "blue"}
        layer_hover_style = {"color": "red"}
        geojson = GeoJSON(
            data=polygon, style=layer_style, hover_style=layer_hover_style
        )

        # Act
        m.add_layer(geojson)

        # Assert
        new_layer = m.layers[-1]

        assert new_layer.style == layer_style
        assert new_layer.hover_style == layer_hover_style

    def test_add_basemap(self):

        m = sm.SepalMap()
        m.add_basemap("HYBRID")

        assert len(m.layers) == 2
        assert m.layers[1].name == "Google Satellite"
        assert m.layers[1].base is True

        # check that a wrong layer raise an error if it's not part of the leaflet basemap list
        with pytest.raises(Exception):
            m.add_basemap("TOTO")

        return

    def test_get_scale(self):

        m = sm.SepalMap()
        m.zoom = 5

        assert math.isclose(m.get_scale(), 4891.97)

        return

    def test_find_layer(self, ee_map_with_layers):

        m = ee_map_with_layers

        # search by name
        res = m.find_layer("Classification")
        assert res.name == "Classification"

        # assert the two ways of handling non existing layer
        with pytest.raises(ValueError):
            res = m.find_layer("toto")
        res = m.find_layer("toto", none_ok=True)
        assert res is None

        # search by index
        res = m.find_layer(0)
        assert res.name == "NDWI harmonics"

        res = m.find_layer(-1)
        assert res.name == "RGB"

        # out of bounds
        with pytest.raises(ValueError):
            res = m.find_layer(50)

        # search by layer
        res = m.find_layer(m.layers[2])
        assert res.name == "Classification"

        # search including the basemap
        res = m.find_layer(0, base=True)
        assert "Carto" in res.name
        assert res.base is True

        # search something that is not a key
        with pytest.raises(ValueError):
            m.find_layer(m)

        return

    def test_zoom_raster(self, byte):

        m = sm.SepalMap()
        layer = m.add_raster(byte, fit_bounds=False)
        m.zoom_raster(layer)

        center = [33.89703655465772, -117.63458938969723]
        assert all([math.isclose(s, t, rel_tol=0.2) for s, t in zip(m.center, center)])
        assert m.zoom == 15.0

        return

    @pytest.fixture
    def rgb(self):
        """add a raster file of the bahamas coming from rasterio test suit"""

        rgb = Path.home() / "rgb.tif"

        if not rgb.is_file():
            file = "https://raw.githubusercontent.com/rasterio/rasterio/master/tests/data/RGB.byte.tif"
            urlretrieve(file, rgb)

        yield rgb

        rgb.unlink()

        return

    @pytest.fixture
    def byte(self):
        """add a raster file of the bahamas coming from rasterio test suit"""

        rgb = Path.home() / "byte.tif"

        if not rgb.is_file():
            file = "https://raw.githubusercontent.com/rasterio/rasterio/master/tests/data/byte.tif"
            urlretrieve(file, rgb)

        yield rgb

        rgb.unlink()

        return

    @pytest.fixture
    def ee_map_with_layers(self, asset_image_viz):

        image = ee.Image(asset_image_viz)
        m = sm.SepalMap()

<<<<<<< HEAD
        assert len(m.controls) == 7  # only thing I can check
=======
        # display all the viz available in the image
        for viz in sm.SepalMap.get_viz_params(image).values():
            m.addLayer(image, {}, viz["name"], viz_name=viz["name"])
>>>>>>> 9c319b0c

        return m<|MERGE_RESOLUTION|>--- conflicted
+++ resolved
@@ -8,15 +8,11 @@
 from ipyleaflet import GeoJSON, LocalTileLayer
 
 from sepal_ui import mapping as sm
-<<<<<<< HEAD
-from sepal_ui import sepalwidgets as sw
-=======
 from sepal_ui import get_theme
 import sepal_ui.frontend.styles as styles
 
 # create a seed so that we can check values
 random.seed(42)
->>>>>>> 9c319b0c
 
 
 class TestSepalMap:
@@ -30,14 +26,6 @@
         assert m.center == [0, 0]
         assert m.zoom == 2
         assert len(m.layers) == 1
-<<<<<<< HEAD
-        assert m.layers[0].name == "CartoDB.DarkMatter"
-        assert m.state.viz == False
-        assert isinstance(m.state, sw.StateBar)
-        assert m.state.nb_layer == 1  # the basemap
-        assert len(m.controls) == 6  # only thing I can check
-=======
->>>>>>> 9c319b0c
 
         basemaps = ["CartoDB.DarkMatter", "CartoDB.Positron"]
 
@@ -65,7 +53,7 @@
 
         # check that the map start with a statebar
         m = sm.SepalMap(statebar=True)
-        assert m.state.viz == True
+        assert m.state.viz is True
 
         # check that a wrong layer raise an error if it's not part of the leaflet basemap list
         with pytest.raises(Exception):
@@ -434,12 +422,8 @@
         image = ee.Image(asset_image_viz)
         m = sm.SepalMap()
 
-<<<<<<< HEAD
-        assert len(m.controls) == 7  # only thing I can check
-=======
         # display all the viz available in the image
         for viz in sm.SepalMap.get_viz_params(image).values():
             m.addLayer(image, {}, viz["name"], viz_name=viz["name"])
->>>>>>> 9c319b0c
 
         return m