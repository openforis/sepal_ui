--- conflicted
+++ resolved
@@ -1,26 +1,16 @@
+import json
 import math
 import random
 from pathlib import Path
 from urllib.request import urlretrieve
-<<<<<<< HEAD
-import math
-import json
-=======
->>>>>>> 7710c4ab
 
 import ee
 import pytest
 from ipyleaflet import GeoJSON, LocalTileLayer
 
-<<<<<<< HEAD
-from sepal_ui import mapping as sm
-from sepal_ui import get_theme
-from sepal_ui.frontend import styles as ss
-=======
-import sepal_ui.frontend.styles as styles
 from sepal_ui import get_theme
 from sepal_ui import mapping as sm
->>>>>>> 7710c4ab
+from sepal_ui.frontend import styles as ss
 
 # create a seed so that we can check values
 random.seed(42)
