# Configuration file for the Sphinx documentation builder.
#
# This file only contains a selection of the most common options. For a full
# list see the documentation:
# https://www.sphinx-doc.org/en/master/usage/configuration.html

# -- Path setup --------------------------------------------------------------

# If extensions (or modules to document with autodoc) are in another directory,
# add these directories to sys.path here. If the directory is relative to the
# documentation root, use os.path.abspath to make it absolute, like shown here.
#
import os
import sys
from datetime import datetime
from pathlib import Path

sys.path.insert(0, os.path.abspath("."))
sys.path.insert(0, os.path.abspath("../.."))

from sepal_ui import __version__, __author__


# -- Project information -----------------------------------------------------

# General information about the project.
project = "sepal-ui"
copyright = f"2020-{datetime.now().year}, the sepal development team"
author = __author__

# The full version, including alpha/beta/rc tags
release = __version__


# -- General configuration ---------------------------------------------------

# Add any Sphinx extension module names here, as strings. They can be
# extensions coming with Sphinx (named 'sphinx.ext.*') or your custom
# ones.
extensions = [
    "jupyter_sphinx",
    "sphinx_copybutton",
<<<<<<< HEAD
    "jupyter_sphinx.execute",
=======
>>>>>>> 1e063321
    "sphinx.ext.napoleon",
    "notfound.extension",
    # "sphinxcontrib.spelling",
    "_extentions.video",
    "_extentions.line_break",
]

# Add any paths that contain templates here, relative to this directory.
templates_path = ["_templates"]

# List of patterns, relative to source directory, that match files and
# directories to ignore when looking for source files.
# This pattern also affects html_static_path and html_extra_path.
exclude_patterns = ["**.ipynb_checkpoints"]

# -- Load the images from the master sepal-doc -------------------------------
from urllib.request import urlretrieve

urlretrieve(
    "https://raw.githubusercontent.com/openforis/sepal-doc/master/docs/source/img/sepal.png",
    "../img/dwn/sepal.png",
)
urlretrieve(
    "https://raw.githubusercontent.com/openforis/sepal-doc/master/docs/source/img/favicon.ico",
    "../img/dwn/favicon.ico",
)
urlretrieve(
    "https://raw.githubusercontent.com/openforis/sepal-doc/master/docs/source/img/404-compass.png",
    "../img/dwn/404-compass.png",
)


# -- Options for HTML output -------------------------------------------------

# The theme to use for HTML and HTML Help pages.  See the documentation for
# a list of builtin themes.
#
html_theme = "pydata_sphinx_theme"
html_logo = "../img/dwn/sepal.png"
html_favicon = "../img/dwn/favicon.ico"
html_last_updated_fmt = ""
html_theme_options = {
    "icon_links": [
        {
            "name": "GitHub",
            "url": "https://github.com/12rambau/sepal_ui",
            "icon": "fab fa-github",
        },
        {
            "name": "Pypi",
            "url": "https://pypi.org/project/sepal-ui/",
            "icon": "fab fa-python",
        },
    ],
    "use_edit_page_button": True,
}
html_context = {
    "github_user": "12rambau",
    "github_repo": "sepal_ui",
    "github_version": "master",
    "doc_path": "docs/source",
}


# Add any paths that contain custom static files (such as style sheets) here,
# relative to this directory. They are copied after the builtin static files,
# so a file named "default.css" will overwrite the builtin "default.css".
html_static_path = ["_static"]

# These paths are either relative to html_static_path
# or fully qualified paths (eg. https://...)
html_css_files = ["css/custom.css", "css/icon.css"]

# -- Options for spelling output -------------------------------------------------
spelling_lang = "en_US"
spelling_show_suggestions = True
spelling_filters = ["_filters.names.Names"]
spelling_word_list_filename = [
    str(Path(__file__).parent.joinpath("_spelling", "en_US.txt"))
]
spelling_verbose = False
spelling_exclude_patterns = ["modules/*"]<|MERGE_RESOLUTION|>--- conflicted
+++ resolved
@@ -40,13 +40,9 @@
 extensions = [
     "jupyter_sphinx",
     "sphinx_copybutton",
-<<<<<<< HEAD
-    "jupyter_sphinx.execute",
-=======
->>>>>>> 1e063321
     "sphinx.ext.napoleon",
     "notfound.extension",
-    # "sphinxcontrib.spelling",
+    "sphinxcontrib.spelling",
     "_extentions.video",
     "_extentions.line_break",
 ]
