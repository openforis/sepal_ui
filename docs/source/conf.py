--- conflicted
+++ resolved
@@ -117,12 +117,9 @@
             "icon": "fa-brands fa-python",
         },
     ],
-<<<<<<< HEAD
     "footer_start": ["copyright.html"],
     "footer_center": ["sphinx-version.html"],
-=======
     "show_version_warning_banner": True,
->>>>>>> 2e6d3602
 }
 html_context = {
     "github_user": "12rambau",
